import { NavbarComponent } from '@website/scripts/utils';
<<<<<<< HEAD
import { GameManager } from '@website/scripts/components';
import { Router, NotificationManager, WebSocketClient } from '@website/scripts/services';
=======
import { API_PREFIX } from '@shared/constants/path.const';
import { Router, NotificationManager, WebSocketClient } from '@website/scripts/services';
import { GameManager } from '@website/scripts/components';
>>>>>>> caf15fff

declare global {
	interface Window {
		gameManager?: GameManager;
		webSocketClient?: WebSocketClient;
	}
}

export class App {
	private gameManager!: GameManager;
	private webSocketClient!: WebSocketClient;

	constructor() {
		this.initialize();
	}

	private initialize(): void {
		this.initializeNotificationManager();
		this.initializeNavbar();
		this.initializeGameManager();
		this.initializeWebSocketClient();
		this.initializeRouter();
	}

	private initializeNotificationManager(): void {
		try {
			NotificationManager;
		} catch (error) {
			console.error('Failed to initialize notification manager:', error);
		}
	}

	private initializeNavbar(): void {
		NavbarComponent.initialize();
	}

	private initializeGameManager(): void {
		try {
			this.gameManager = GameManager.getInstance();
			this.gameManager.initialize();
			this.gameManager.startBackgroundGame();
			window.gameManager = this.gameManager;
		} catch (error) {
			NotificationManager.showError('Failed to initialize game manager');
		}
	}

	private initializeWebSocketClient(): void {
		try {
			const token = localStorage.getItem('jwt_token') || '';
<<<<<<< HEAD
			const websocketUrl = `ws://localhost:8085/ws/status?token=${token}`; 
=======
			const websocketUrl = `wss://localhost:8043/ws/status?token=${token}`; 
>>>>>>> caf15fff
			this.webSocketClient = WebSocketClient.getInstance(websocketUrl);
			this.webSocketClient.connect();
			window.webSocketClient = this.webSocketClient;
		} catch (error) {
			NotificationManager.showError('Failed to initialize WebSocket client');
		}
	}

	private initializeRouter(): void {
		const contentContainer = document.querySelector('.content-container') as HTMLElement;
<<<<<<< HEAD
		if (contentContainer) new Router(contentContainer);
		else NotificationManager.showError('Could not find content container element');
	}
}
=======
		if (contentContainer) {
			new Router(contentContainer);
		} else {
			NotificationManager.showError('Could not find content container element');
		}
	}
}

>>>>>>> caf15fff
document.addEventListener('DOMContentLoaded', () => {
	new App();
});<|MERGE_RESOLUTION|>--- conflicted
+++ resolved
@@ -1,12 +1,6 @@
 import { NavbarComponent } from '@website/scripts/utils';
-<<<<<<< HEAD
 import { GameManager } from '@website/scripts/components';
 import { Router, NotificationManager, WebSocketClient } from '@website/scripts/services';
-=======
-import { API_PREFIX } from '@shared/constants/path.const';
-import { Router, NotificationManager, WebSocketClient } from '@website/scripts/services';
-import { GameManager } from '@website/scripts/components';
->>>>>>> caf15fff
 
 declare global {
 	interface Window {
@@ -25,10 +19,19 @@
 
 	private initialize(): void {
 		this.initializeNotificationManager();
+		this.initializeNotificationManager();
 		this.initializeNavbar();
 		this.initializeGameManager();
 		this.initializeWebSocketClient();
 		this.initializeRouter();
+	}
+
+	private initializeNotificationManager(): void {
+		try {
+			NotificationManager;
+		} catch (error) {
+			console.error('Failed to initialize notification manager:', error);
+		}
 	}
 
 	private initializeNotificationManager(): void {
@@ -51,42 +54,29 @@
 			window.gameManager = this.gameManager;
 		} catch (error) {
 			NotificationManager.showError('Failed to initialize game manager');
+			NotificationManager.showError('Failed to initialize game manager');
 		}
 	}
 
 	private initializeWebSocketClient(): void {
 		try {
 			const token = localStorage.getItem('jwt_token') || '';
-<<<<<<< HEAD
 			const websocketUrl = `ws://localhost:8085/ws/status?token=${token}`; 
-=======
-			const websocketUrl = `wss://localhost:8043/ws/status?token=${token}`; 
->>>>>>> caf15fff
 			this.webSocketClient = WebSocketClient.getInstance(websocketUrl);
 			this.webSocketClient.connect();
 			window.webSocketClient = this.webSocketClient;
 		} catch (error) {
+			NotificationManager.showError('Failed to initialize WebSocket client');
 			NotificationManager.showError('Failed to initialize WebSocket client');
 		}
 	}
 
 	private initializeRouter(): void {
 		const contentContainer = document.querySelector('.content-container') as HTMLElement;
-<<<<<<< HEAD
 		if (contentContainer) new Router(contentContainer);
 		else NotificationManager.showError('Could not find content container element');
 	}
 }
-=======
-		if (contentContainer) {
-			new Router(contentContainer);
-		} else {
-			NotificationManager.showError('Could not find content container element');
-		}
-	}
-}
-
->>>>>>> caf15fff
 document.addEventListener('DOMContentLoaded', () => {
 	new App();
 });