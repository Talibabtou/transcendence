--- conflicted
+++ resolved
@@ -1,4 +1,5 @@
 import { AppState, AccentColor, ACCENT_COLORS } from '@website/types';
+import { NotificationManager, Router, disconnectWebSocket } from '@website/scripts/services';
 import { NotificationManager, Router, disconnectWebSocket } from '@website/scripts/services';
 
 type StateChangeListener = (newState: Partial<AppState>, oldState: Partial<AppState>) => void;
@@ -7,10 +8,6 @@
 	private static instance: AppStateManager;
 	private static ACCENT_COLOR_STORAGE_KEY = 'playerAccentColors';
 	private static DEFAULT_ACCENT_COLOR = '#ffffff';
-<<<<<<< HEAD
-=======
-	
->>>>>>> caf15fff
 	private state: AppState = {
 		auth: {
 			isAuthenticated: false,
@@ -26,33 +23,21 @@
 		},
 		players: {}
 	};
-<<<<<<< HEAD
 	private listeners: StateChangeListener[] = [];
 
-=======
-	
-	private listeners: StateChangeListener[] = [];
-	
->>>>>>> caf15fff
 	private constructor() {
 		this.initializeFromStorage();
 		window.addEventListener('storage', this.handleStorageChange.bind(this));
 		window.addEventListener('beforeunload', this.handlePageUnload);
 		window.addEventListener('user:theme-updated', this.handleUserThemeUpdatedEvent);
 	}
-<<<<<<< HEAD
 
 	// =========================================
 	// SINGLETON MANAGEMENT
 	// =========================================
-=======
-	
-	// =========================================
-	// SINGLETON MANAGEMENT
-	// =========================================
-
->>>>>>> caf15fff
-	/**
+	/**
+	 * Get the singleton instance of the AppStateManager
+	 * @returns The AppStateManager instance
 	 * Get the singleton instance of the AppStateManager
 	 * @returns The AppStateManager instance
 	 */
@@ -65,17 +50,21 @@
 	// EVENT HANDLERS
 	// =========================================
 	
+
+	// =========================================
+	// EVENT HANDLERS
+	// =========================================
+	
 	/**
 	 * Handles storage changes from other tabs/windows
 	 * @param event The storage event
+	 * Handles storage changes from other tabs/windows
+	 * @param event The storage event
 	 */
 	private handleStorageChange = (event: StorageEvent): void => {
 		const oldStateSnapshot = JSON.parse(JSON.stringify(this.state));
-<<<<<<< HEAD
-=======
-
->>>>>>> caf15fff
 		const reinitializeAndNotify = () => {
+			this.initializeFromStorage();
 			this.initializeFromStorage();
 			const changedParts: Partial<AppState> = {
 				auth: this.state.auth,
@@ -88,10 +77,6 @@
 				Router.refreshAllComponents();
 			}
 		};
-<<<<<<< HEAD
-=======
-	
->>>>>>> caf15fff
 		if (!event.key) {
 			reinitializeAndNotify();
 			return;
@@ -106,18 +91,10 @@
 				if (this.state.auth.isAuthenticated && this.state.auth.user) {
 					const userId = this.state.auth.user.id;
 					const newStoredTheme = AppStateManager.getUserAccentColor(userId);
-<<<<<<< HEAD
-=======
-	
->>>>>>> caf15fff
 					if (this.state.auth.user.theme !== newStoredTheme) {
 						const newAccentColorName = (Object.keys(ACCENT_COLORS) as AccentColor[]).find(
 							key => ACCENT_COLORS[key].toLowerCase() === newStoredTheme.toLowerCase()
 						) || 'white';
-<<<<<<< HEAD
-=======
-						
->>>>>>> caf15fff
 						this.setState({
 							auth: {
 								...this.state.auth,
@@ -128,21 +105,13 @@
 							},
 							accentColor: newAccentColorName,
 							accentColors: {
+							accentColors: {
 								...this.state.accentColors,
 								accent1: newStoredTheme,
 							},
 						});
-<<<<<<< HEAD
 					} else this.applyAccentColorToCSS();
 				} else this.applyAccentColorToCSS();
-=======
-					} else {
-						this.applyAccentColorToCSS();
-					}
-				} else {
-					this.applyAccentColorToCSS();
-				}
->>>>>>> caf15fff
 				break;
 			default:
 				break; 
@@ -150,6 +119,8 @@
 	};
 
 	/**
+	 * Handles the 'user:theme-updated' event dispatched by setUserAccentColor
+	 * @param event The custom event
 	 * Handles the 'user:theme-updated' event dispatched by setUserAccentColor
 	 * @param event The custom event
 	 */
@@ -178,10 +149,6 @@
 	 */
 	private handlePageUnload = (): void => {
 		const isPersistent = localStorage.getItem('auth_persistent') === 'true';
-<<<<<<< HEAD
-=======
-		
->>>>>>> caf15fff
 		if (!isPersistent && this.state.auth.isAuthenticated) {
 			sessionStorage.removeItem('auth_user');
 			sessionStorage.removeItem('jwt_token');
@@ -216,6 +183,7 @@
 				this.state.accentColors.accent1 = userTheme;
 			} catch (error) {
 				NotificationManager.showError('Failed to parse stored user data: ' + error);
+				NotificationManager.showError('Failed to parse stored user data: ' + error);
 				localStorage.removeItem('auth_user');
 				sessionStorage.removeItem('auth_user');
 				localStorage.removeItem('jwt_token');
@@ -249,9 +217,14 @@
 	// =========================================
 	// STATE MANAGEMENT
 	// =========================================
+	// =========================================
+	// STATE MANAGEMENT
+	// =========================================
 	
 	/**
 	 * Subscribe to state changes
+	 * @param listener The listener function to call when state changes
+	 * @returns A function to unsubscribe the listener
 	 * @param listener The listener function to call when state changes
 	 * @returns A function to unsubscribe the listener
 	 */
@@ -264,6 +237,8 @@
 	
 	/**
 	 * Notify listeners of state changes
+	 * @param newState The new partial state
+	 * @param oldState The old state
 	 * @param newState The new partial state
 	 * @param oldState The old state
 	 */
@@ -273,6 +248,7 @@
 				listener(newState, oldState);
 			} catch (error) {
 				NotificationManager.showError("Error in state change listener");
+				NotificationManager.showError("Error in state change listener");
 			}
 		});
 	}
@@ -283,10 +259,6 @@
 	 */
 	public setState = (newState: Partial<AppState>): void => {
 		const oldState = { ...this.state };
-<<<<<<< HEAD
-=======
-		
->>>>>>> caf15fff
 		const nextState = {
 			...this.state,
 			...newState,
@@ -294,10 +266,6 @@
 			accentColors: newState.accentColors ? { ...this.state.accentColors, ...newState.accentColors } : this.state.accentColors,
 			players: newState.players ? { ...this.state.players, ...newState.players } : this.state.players,
 		};
-<<<<<<< HEAD
-=======
-		
->>>>>>> caf15fff
 		this.state = nextState;
 		this.notifyListeners(newState, oldState);
 		this.persistState();
@@ -310,34 +278,16 @@
 		if (this.state.auth.isAuthenticated && this.state.auth.user && this.state.auth.user.id) {
 			const userTheme = AppStateManager.getUserAccentColor(this.state.auth.user.id);
 			const userToStore = { ...this.state.auth.user, theme: userTheme };
-<<<<<<< HEAD
 			const isPersistent = localStorage.getItem('auth_persistent') === 'true';
 			if (isPersistent) {
 				localStorage.setItem('auth_user', JSON.stringify(userToStore));
 				sessionStorage.removeItem('auth_user');
 				if (this.state.auth.jwtToken) localStorage.setItem('jwt_token', this.state.auth.jwtToken);
-=======
-			
-			const isPersistent = localStorage.getItem('auth_persistent') === 'true';
-
-			if (isPersistent) {
-				localStorage.setItem('auth_user', JSON.stringify(userToStore));
-				sessionStorage.removeItem('auth_user');
-				if (this.state.auth.jwtToken) {
-					localStorage.setItem('jwt_token', this.state.auth.jwtToken);
-				}
->>>>>>> caf15fff
 				sessionStorage.removeItem('jwt_token');
 			} else {
 				sessionStorage.setItem('auth_user', JSON.stringify(userToStore));
 				localStorage.removeItem('auth_user');
-<<<<<<< HEAD
 				if (this.state.auth.jwtToken) sessionStorage.setItem('jwt_token', this.state.auth.jwtToken);
-=======
-				if (this.state.auth.jwtToken) {
-					sessionStorage.setItem('jwt_token', this.state.auth.jwtToken);
-				}
->>>>>>> caf15fff
 				localStorage.removeItem('jwt_token');
 			}
 		} else {
@@ -355,6 +305,9 @@
 	
 	/**
 	 * Login user
+	 * @param user The user object
+	 * @param token The JWT token
+	 * @param persistent Whether to persist the login
 	 * @param user The user object
 	 * @param token The JWT token
 	 * @param persistent Whether to persist the login
@@ -372,6 +325,7 @@
 			},
 			accentColor: colorName,
 			accentColors: { ...this.state.accentColors, accent1: userTheme }
+			accentColors: { ...this.state.accentColors, accent1: userTheme }
 		});
 		const authEvent = new CustomEvent('user-authenticated', {
 			detail: { 
@@ -390,19 +344,11 @@
 	 */
 	public logout(): void {
 		const oldAuth = { ...this.state.auth };
-<<<<<<< HEAD
-=======
-		
->>>>>>> caf15fff
 		try {
 			disconnectWebSocket();
 		} catch (error) {
 			NotificationManager.showError("Failed to disconnect WebSocket");
 		}
-<<<<<<< HEAD
-=======
-		
->>>>>>> caf15fff
 		this.setState({
 			auth: {
 				isAuthenticated: false,
@@ -417,30 +363,27 @@
 				accent4: AppStateManager.DEFAULT_ACCENT_COLOR
 			},
 			players: {}
+				accent2: AppStateManager.DEFAULT_ACCENT_COLOR,
+				accent3: AppStateManager.DEFAULT_ACCENT_COLOR,
+				accent4: AppStateManager.DEFAULT_ACCENT_COLOR
+			},
+			players: {}
 		});
 		localStorage.removeItem('auth_user');
 		sessionStorage.removeItem('auth_user');
 		localStorage.removeItem('jwt_token');
 		sessionStorage.removeItem('jwt_token');
 		localStorage.removeItem('auth_persistent');
-<<<<<<< HEAD
 		if (oldAuth.isAuthenticated) {
 			Router.refreshAllComponents();
 			if (window.location.pathname.includes('/profile')) window.location.href = '/';
-=======
-		
-		if (oldAuth.isAuthenticated) {
-			Router.refreshAllComponents();
-			if (window.location.pathname.includes('/profile')) {
-				window.location.href = '/';
-			}
->>>>>>> caf15fff
 		}
 	}
 	
 	/**
 	 * Check if user is authenticated
 	 * @returns Whether the user is authenticated
+	 * @returns Whether the user is authenticated
 	 */
 	public isAuthenticated(): boolean {
 		return this.state.auth.isAuthenticated;
@@ -448,6 +391,7 @@
 	
 	/**
 	 * Get current user
+	 * @returns The current user or null
 	 * @returns The current user or null
 	 */
 	public getCurrentUser(): any | null {
@@ -490,6 +434,41 @@
 	/**
 	 * Set accent color and update user theme in localStorage
 	 * @param colorName The accent color name
+	 * Update user data in the app state
+	 * @param userData The user data to update
+	 */
+	public updateUserData(userData: Partial<{username: string, email: string, profilePicture: string, password: string}>) {
+		const currentUser = this.getCurrentUser();
+		if (currentUser) {
+			this.setState({
+				auth: {
+					...this.state.auth,
+					user: {
+						...currentUser,
+						...userData
+					}
+				}
+			});
+		}
+	}
+	
+	// =========================================
+	// THEME MANAGEMENT
+	// =========================================
+	
+	/**
+	 * Apply the current accent color to CSS variables
+	 */
+	private applyAccentColorToCSS(): void {
+		document.documentElement.style.setProperty('--accent1-color', this.state.accentColors.accent1);
+		document.documentElement.style.setProperty('--accent2-color', this.state.accentColors.accent2);
+		document.documentElement.style.setProperty('--accent3-color', this.state.accentColors.accent3);
+		document.documentElement.style.setProperty('--accent4-color', this.state.accentColors.accent4);
+	}
+	
+	/**
+	 * Set accent color and update user theme in localStorage
+	 * @param colorName The accent color name
 	 */
 	public setAccentColor(colorName: AccentColor): void {
 		if (ACCENT_COLORS[colorName]) {
@@ -497,10 +476,6 @@
 			if (this.state.auth.isAuthenticated && this.state.auth.user) {
 				const userId = this.state.auth.user.id;
 				AppStateManager.setUserAccentColor(userId, colorHex);
-<<<<<<< HEAD
-=======
-				
->>>>>>> caf15fff
 				this.setState({
 					accentColor: colorName,
 					accentColors: { ...this.state.accentColors, accent1: colorHex },
@@ -523,16 +498,13 @@
 	 * @param playerIndex The player index (1-4)
 	 * @param colorHex The color hex value
 	 * @param userId Optional user ID
+	 * Set accent color for a specific player (1-4) for the current game session
+	 * @param playerIndex The player index (1-4)
+	 * @param colorHex The color hex value
+	 * @param userId Optional user ID
 	 */
 	public setPlayerAccentColor(playerIndex: number, colorHex: string | undefined, userId?: string): void {
-<<<<<<< HEAD
 		if (playerIndex < 1 || playerIndex > 4) return;
-=======
-		if (playerIndex < 1 || playerIndex > 4) {
-			return;
-		}
-		
->>>>>>> caf15fff
 		const colorToSet = colorHex || AppStateManager.DEFAULT_ACCENT_COLOR;
 		const accentKey = `accent${playerIndex}` as keyof typeof this.state.accentColors;
 		const newState: Partial<AppState> = {
@@ -541,24 +513,12 @@
 				[accentKey]: colorToSet
 			}
 		};
-<<<<<<< HEAD
 		if (userId) AppStateManager.setUserAccentColor(userId, colorToSet);
-=======
-
-		if (userId) {
-			AppStateManager.setUserAccentColor(userId, colorToSet);
-		}
-		
->>>>>>> caf15fff
 		if (playerIndex === 1) {
 			const colorName = (Object.keys(ACCENT_COLORS) as AccentColor[]).find(
 				key => ACCENT_COLORS[key].toLowerCase() === colorToSet.toLowerCase()
 			) || 'white';
 			newState.accentColor = colorName;
-<<<<<<< HEAD
-=======
-
->>>>>>> caf15fff
 			if (this.state.auth.isAuthenticated && this.state.auth.user && (!userId || userId === this.state.auth.user.id)) {
 				newState.auth = {
 					...this.state.auth,
@@ -575,6 +535,7 @@
 	/**
 	 * Get current accent color
 	 * @returns The current accent color
+	 * @returns The current accent color
 	 */
 	public getAccentColor(): AccentColor {
 		return this.state.accentColor;
@@ -582,6 +543,7 @@
 
 	/**
 	 * Get accent color hex value
+	 * @returns The accent color hex value
 	 * @returns The accent color hex value
 	 */
 	public getAccentColorHex(): string {
@@ -592,22 +554,19 @@
 	 * Get player accent color for the game session
 	 * @param playerIndex The player index (1-4)
 	 * @returns The player accent color
+	 * Get player accent color for the game session
+	 * @param playerIndex The player index (1-4)
+	 * @returns The player accent color
 	 */
 	public getPlayerAccentColor(playerIndex: number): string {
-<<<<<<< HEAD
 		if (playerIndex < 1 || playerIndex > 4) return AppStateManager.DEFAULT_ACCENT_COLOR;
-=======
-		if (playerIndex < 1 || playerIndex > 4) {
-			return AppStateManager.DEFAULT_ACCENT_COLOR;
-		}
-		
->>>>>>> caf15fff
 		const accentKey = `accent${playerIndex}` as keyof typeof this.state.accentColors;
 		return this.state.accentColors[accentKey] || AppStateManager.DEFAULT_ACCENT_COLOR;
 	}
 	
 	/**
 	 * Get all available accent colors
+	 * @returns Record of all available accent colors
 	 * @returns Record of all available accent colors
 	 */
 	public getAvailableColors(): Record<AccentColor, string> {
@@ -618,6 +577,9 @@
 	 * Update player theme
 	 * @param playerId The player ID
 	 * @param colorHex The color hex value
+	 * Update player theme
+	 * @param playerId The player ID
+	 * @param colorHex The color hex value
 	 */
 	public updatePlayerTheme(playerId: string, colorHex: string): void {
 		AppStateManager.setUserAccentColor(playerId, colorHex);
@@ -626,9 +588,18 @@
 	// =========================================
 	// PLAYER MANAGEMENT
 	// =========================================
+	public updatePlayerTheme(playerId: string, colorHex: string): void {
+		AppStateManager.setUserAccentColor(playerId, colorHex);
+	}
+	
+	// =========================================
+	// PLAYER MANAGEMENT
+	// =========================================
 	
 	/**
 	 * Set player name in the app state
+	 * @param playerId The player ID
+	 * @param username The username
 	 * @param playerId The player ID
 	 * @param username The username
 	 */
@@ -648,6 +619,8 @@
 	 * Set player avatar in the app state
 	 * @param playerId The player ID
 	 * @param pfp The profile picture URL
+	 * @param playerId The player ID
+	 * @param pfp The profile picture URL
 	 */
 	public setPlayerAvatar(playerId: string, pfp: string): void {
 		this.setState({
@@ -669,16 +642,30 @@
 	 * Get all accent colors from storage
 	 * @returns Record of user IDs to accent colors
 	 */
+	// =========================================
+	// STATIC ACCENT COLOR METHODS
+	// =========================================
+	
+	/**
+	 * Get all accent colors from storage
+	 * @returns Record of user IDs to accent colors
+	 */
 	private static getAllAccentColorsFromStorage(): Record<string, string> {
 		const storedColors = localStorage.getItem(AppStateManager.ACCENT_COLOR_STORAGE_KEY);
 		try {
 			return storedColors ? JSON.parse(storedColors) : {};
 		} catch (error) {
 			NotificationManager.showError("Error parsing accent colors from storage");
+			NotificationManager.showError("Error parsing accent colors from storage");
 			return {};
 		}
 	}
 
+	/**
+	 * Get a user's accent color
+	 * @param userId The user ID
+	 * @returns The user's accent color
+	 */
 	/**
 	 * Get a user's accent color
 	 * @param userId The user ID
@@ -690,6 +677,11 @@
 		return colors[userId] || AppStateManager.DEFAULT_ACCENT_COLOR;
 	}
 
+	/**
+	 * Set a user's accent color
+	 * @param userId The user ID
+	 * @param colorHex The color hex value
+	 */
 	/**
 	 * Set a user's accent color
 	 * @param userId The user ID
@@ -707,6 +699,11 @@
 		window.dispatchEvent(event);
 	}
 
+	/**
+	 * Initialize a user's accent color
+	 * @param userId The user ID
+	 * @returns The user's accent color
+	 */
 	/**
 	 * Initialize a user's accent color
 	 * @param userId The user ID
