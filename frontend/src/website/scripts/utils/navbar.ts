--- conflicted
+++ resolved
@@ -1,8 +1,5 @@
 import { ASCII_ART, appState } from '@website/scripts/utils';
-<<<<<<< HEAD
 import { GameManager } from '../components/game/game-manager';
-=======
->>>>>>> caf15fff
 import { html, render, navigate, DbService } from '@website/scripts/services';
 
 declare global {
@@ -34,24 +31,13 @@
 	static initialize(targetSelector: string = 'body'): NavbarComponent {
 		const targetContainer = document.querySelector(targetSelector);
 		
-<<<<<<< HEAD
 		if (!targetContainer) throw new Error(`Navbar target container "${targetSelector}" not found`);
-=======
-		if (!targetContainer) {
-			throw new Error(`Navbar target container "${targetSelector}" not found`);
-		}
-		
->>>>>>> caf15fff
 		let navbarContainer = document.querySelector('nav.navbar');
 		if (!navbarContainer) {
 			navbarContainer = document.createElement('nav');
 			navbarContainer.className = 'navbar';
 			targetContainer.insertBefore(navbarContainer, targetContainer.firstChild);
 		}
-<<<<<<< HEAD
-=======
-		
->>>>>>> caf15fff
 		return new NavbarComponent(navbarContainer as HTMLElement);
 	}
 	
@@ -61,10 +47,6 @@
 	renderNavbar(): void {
 		const isAuthenticated = appState.isAuthenticated();
 		const currentUser = appState.isAuthenticated() ? appState.getCurrentUser() : null;
-<<<<<<< HEAD
-=======
-		
->>>>>>> caf15fff
 		const navbarTemplate = html`
 			<a href="/" class="nav-logo">
 				<pre>${ASCII_ART.TRANSCENDENCE}</pre>
@@ -75,7 +57,9 @@
 			</div>
 			<div class="nav-right">
 				${isAuthenticated && currentUser ? 
+				${isAuthenticated && currentUser ? 
 					html`
+						<a href="/profile?id=${currentUser.id}" class="nav-item${location.pathname === '/profile' ? ' active' : ''}">Profile</a>
 						<a href="/profile?id=${currentUser.id}" class="nav-item${location.pathname === '/profile' ? ' active' : ''}">Profile</a>
 						<button class="nav-item logout-button" title="Log out" onClick=${() => this.handleLogout()}>⏻</button>
 					` : 
@@ -85,13 +69,7 @@
 				}
 			</div>
 		`;
-<<<<<<< HEAD
 		render(navbarTemplate, this.container);
-=======
-		
-		render(navbarTemplate, this.container);
-		
->>>>>>> caf15fff
 		this.setupNavLinks();
 	}
 	
@@ -100,10 +78,6 @@
 	 */
 	private setupNavLinks(): void {
 		const navLinks = this.container.querySelectorAll('a.nav-item, a.nav-logo');
-<<<<<<< HEAD
-=======
-		
->>>>>>> caf15fff
 		navLinks.forEach(link => {
 			link.removeEventListener('click', this.handleNavLinkClick);
 			link.addEventListener('click', this.handleNavLinkClick);
@@ -128,12 +102,9 @@
 		
 		this.authButtonActive = true;
 		this.renderNavbar();
-<<<<<<< HEAD
-=======
-		
->>>>>>> caf15fff
 		navigate('/auth', { 
 			state: { returnTo: location.pathname },
+			preventReload: true 
 			preventReload: true 
 		});
 	}
@@ -142,7 +113,6 @@
 	 * Handles user logout
 	 */
 	private handleLogout(): void {
-<<<<<<< HEAD
 		const gameManager = GameManager.getInstance();
 		if (gameManager.isMainGameActive()) {
 			gameManager.cleanupMainGame();
@@ -150,13 +120,6 @@
 		DbService.logout(appState.getCurrentUser().id);
 		const logoutEvent = new CustomEvent('user-logout');
 		document.dispatchEvent(logoutEvent);
-=======
-		DbService.logout(appState.getCurrentUser().id);
-		
-		const logoutEvent = new CustomEvent('user-logout');
-		document.dispatchEvent(logoutEvent);
-		
->>>>>>> caf15fff
 		navigate('/');
 	}
 	
@@ -165,14 +128,7 @@
 	 * Should be called on route changes
 	 */
 	updateActiveItem(path: string): void {
-<<<<<<< HEAD
 		if (path !== '/auth') this.authButtonActive = false;
-=======
-		if (path !== '/auth') {
-			this.authButtonActive = false;
-		}
-		
->>>>>>> caf15fff
 		this.renderNavbar();
 	}
 }