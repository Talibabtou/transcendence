--- conflicted
+++ resolved
@@ -1,16 +1,8 @@
-<<<<<<< HEAD
 import { ErrorCodes } from '@shared/constants/error.const';
 import { NotificationManager } from '@website/scripts/services';
 import { GameMode, GameComponentState, GameState } from '@website/types';
 import { appState, MatchCache, TournamentCache } from '@website/scripts/utils';
 import { Component, GameMenuComponent, GameOverComponent, GameCanvasComponent, GameManager, PlayersRegisterComponent, TournamentComponent } from '@website/scripts/components';
-=======
-import { Component, GameMenuComponent, GameOverComponent, GameCanvasComponent, GameManager, PlayersRegisterComponent, TournamentComponent } from '@website/scripts/components';
-import { appState, MatchCache, TournamentCache } from '@website/scripts/utils';
-import { GameMode, GameComponentState, GameState } from '@website/types';
-import { ErrorCodes } from '@shared/constants/error.const';
-import { NotificationManager } from '@website/scripts/services';
->>>>>>> caf15fff
 
 export class GameComponent extends Component<GameComponentState> {
 	private gameManager: GameManager;
@@ -19,6 +11,7 @@
 	private menuComponent: GameMenuComponent | null = null;
 	private gameOverComponent: GameOverComponent | null = null;
 	private canvasComponent: GameCanvasComponent | null = null;
+
 
 	private gameContainer: HTMLElement | null = null;
 	private isTransitioning = false;
@@ -41,11 +34,6 @@
 			this.handleStateChange(newState);
 		});
 		this.gameManager.setOnGameOverCallback((result) => {
-<<<<<<< HEAD
-=======
-			
-			// If in tournament mode, process the result in the tournament component
->>>>>>> caf15fff
 			if (this.getInternalState().currentMode === GameMode.TOURNAMENT && this.TournamentComponent) {
 				this.TournamentComponent.processGameResult(
 					result.player1Score,
@@ -61,6 +49,10 @@
 	// LIFECYCLE METHODS
 	// =========================================
 	
+	/**
+	 * Renders the game component by clearing the container, creating a game container,
+	 * initializing sub-components, and showing the initial menu.
+	 */
 	/**
 	 * Renders the game component by clearing the container, creating a game container,
 	 * initializing sub-components, and showing the initial menu.
@@ -73,13 +65,7 @@
 		this.gameContainer.style.position = "relative";
 		this.container.appendChild(this.gameContainer);
 		this.initializeComponents();
-<<<<<<< HEAD
 		if (this.menuComponent) this.menuComponent.show();
-=======
-		if (this.menuComponent) {
-			this.menuComponent.show();
-		}
->>>>>>> caf15fff
 	}
 	
 	/**
@@ -88,17 +74,8 @@
 	 * and calling the parent destroy method.
 	 */
 	destroy(): void {
-<<<<<<< HEAD
 		if (this.unsubscribe) this.unsubscribe();
 		if (this.canvasComponent) this.canvasComponent.stopGame();
-=======
-		if (this.unsubscribe) {
-			this.unsubscribe();
-		}
-		if (this.canvasComponent) {
-			this.canvasComponent.stopGame();
-		}
->>>>>>> caf15fff
 		this.gameManager.showBackgroundGame();
 		if (this.menuComponent) {
 			this.menuComponent.destroy();
@@ -121,6 +98,7 @@
 	// =========================================
 	
 	/**
+	 * Initializes all sub-components by destroying existing components and creating new ones.
 	 * Initializes all sub-components by destroying existing components and creating new ones.
 	 */
 	private initializeComponents(): void {
@@ -157,6 +135,7 @@
 	// =========================================
 	
 	/**
+	 * Updates the game state and handles state transitions.
 	 * Updates the game state and handles state transitions.
 	 * @param newState - The new game state to transition to
 	 */
@@ -187,21 +166,14 @@
 	
 	/**
 	 * Shows the game menu and handles related state changes.
+	 * Shows the game menu and handles related state changes.
 	 */
 	private showMenu(): void {
-<<<<<<< HEAD
 		if (this.canvasComponent) this.canvasComponent.stopGame();
 		if (this.gameOverComponent) this.gameOverComponent.hide();
-=======
-		if (this.canvasComponent) {
-			this.canvasComponent.stopGame();
-		}
-		if (this.gameOverComponent) {
-			this.gameOverComponent.hide();
-		}
->>>>>>> caf15fff
 		if (this.menuComponent) {
 			this.menuComponent.destroy();
+			this.menuComponent = null;
 			this.menuComponent = null;
 		}
 		if (this.gameContainer) {
@@ -212,18 +184,13 @@
 				this.handleShowTournamentSchedule.bind(this)
 			);
 			this.menuComponent.show();
-<<<<<<< HEAD
 		} else NotificationManager.showError('Game container not found, cannot create menu.');
-=======
-		} else {
-			NotificationManager.showError('Game container not found, cannot create menu.');
-		}
->>>>>>> caf15fff
 		this.gameManager.showBackgroundGame();
 		this.stopGameStateMonitoring();
 	}
 	
 	/**
+	 * Starts the game with the selected mode.
 	 * Starts the game with the selected mode.
 	 */
 	private startPlaying(): void {
@@ -231,24 +198,10 @@
 		const currentUser = appState.getCurrentUser();
 		const playerName = currentUser?.username || 'Player 1';
 		const playerColor = appState.getAccentColorHex() || '#ffffff';
-<<<<<<< HEAD
 		if (state.currentMode === GameMode.SINGLE && (!state.playerIds || state.playerIds.length === 0))
 			if (currentUser && currentUser.id) state.playerIds = [currentUser.id];
 		if (this.menuComponent) this.menuComponent.hide();
 		if (this.gameOverComponent) this.gameOverComponent.hide();
-=======
-		if (state.currentMode === GameMode.SINGLE && (!state.playerIds || state.playerIds.length === 0)) {
-			if (currentUser && currentUser.id) {
-				state.playerIds = [currentUser.id];
-			}
-		}
-		if (this.menuComponent) {
-			this.menuComponent.hide();
-		}
-		if (this.gameOverComponent) {
-			this.gameOverComponent.hide();
-		}
->>>>>>> caf15fff
 		this.gameManager.hideBackgroundGame();
 		if (!this.canvasComponent) {
 			if (this.gameContainer) {
@@ -256,24 +209,15 @@
 				this.canvasComponent.render();
 			} else {
 				NotificationManager.showError('Game container not available');
+				NotificationManager.showError('Game container not available');
 				return;
 			}
-<<<<<<< HEAD
 		} else this.canvasComponent.render();
 		if (this.canvasComponent) {
 			const playerNames = state.playerNames || [playerName];
 			const playerColors = state.playerColors || [playerColor];
 			
 			const playerInfo: any = {
-=======
-		} else {
-			this.canvasComponent.render();
-		}
-		if (this.canvasComponent) {
-			const playerNames = state.playerNames || [playerName];
-			const playerColors = state.playerColors || [playerColor];
-			this.canvasComponent.startGame(state.currentMode, {
->>>>>>> caf15fff
 				playerIds: state.playerIds,
 				playerNames: playerNames,
 				playerColors: playerColors
@@ -292,11 +236,13 @@
 	
 	/**
 	 * Shows the game over screen while keeping the game visible.
+	 * Shows the game over screen while keeping the game visible.
 	 */
 	private showGameOver(): void {
 		const cachedResult = MatchCache.getLastMatchResult();
 		const gameInfo = MatchCache.getCurrentGameInfo();
 		if (!cachedResult) {
+			NotificationManager.showError('No game result found in cache');
 			NotificationManager.showError('No game result found in cache');
 			return;
 		}
@@ -323,44 +269,29 @@
 
 	/**
 	 * Handles mode selection from the menu.
+	 * Handles mode selection from the menu.
 	 * @param mode - The selected game mode
 	 */
 	private handleModeSelected(mode: GameMode): void {
 		if (!appState.isAuthenticated()) {
 			NotificationManager.showError('User not authenticated');
+			NotificationManager.showError('User not authenticated');
 			this.updateGameState(GameState.MENU);
 			return;
 		}
 		this.updateInternalState({ currentMode: mode });
-<<<<<<< HEAD
 		if (mode === GameMode.MULTI || mode === GameMode.TOURNAMENT) this.updateGameState(GameState.PLAYER_REGISTRATION);
 		else this.updateGameState(GameState.PLAYING);
-=======
-		if (mode === GameMode.MULTI || mode === GameMode.TOURNAMENT) {
-			this.updateGameState(GameState.PLAYER_REGISTRATION);
-		} else {
-			this.updateGameState(GameState.PLAYING);
-		}
->>>>>>> caf15fff
 	}
 
 	/**
 	 * Handles play again button from game over screen.
+	 * Handles play again button from game over screen.
 	 */
 	private handlePlayAgain(mode: GameMode): void {
-<<<<<<< HEAD
 		if (this.isTransitioning === true) return;
 		this.stopGameStateMonitoring();
 		if (this.gameOverComponent) this.gameOverComponent.hide();
-=======
-		if (this.isTransitioning === true) {
-			return;
-		}
-		this.stopGameStateMonitoring();
-		if (this.gameOverComponent) {
-			this.gameOverComponent.hide();
-		}
->>>>>>> caf15fff
 		const gameInfo = MatchCache.getCurrentGameInfo();
 		this.updateInternalState({ 
 			currentMode: mode,
@@ -370,16 +301,8 @@
 		});
 		const needsCleanup = this.canvasComponent && this.gameManager.isMainGameActive();
 		let startSequence: Promise<void>;
-<<<<<<< HEAD
 		if (needsCleanup) startSequence = this.cleanupCurrentGame();
 		else startSequence = Promise.resolve();
-=======
-		if (needsCleanup) {
-			startSequence = this.cleanupCurrentGame();
-		} else {
-			startSequence = Promise.resolve();
-		}
->>>>>>> caf15fff
 		startSequence
 			.then(() => {
 				const gameManager = GameManager.getInstance();
@@ -388,6 +311,7 @@
 			})
 			.catch(error => {
 				NotificationManager.showError('Error restarting game: ' + error);
+				NotificationManager.showError('Error restarting game: ' + error);
 				this.updateGameState(GameState.MENU);
 			})
 			.finally(() => {
@@ -399,13 +323,10 @@
 
 	/**
 	 * Handles back to menu button from game over screen.
+	 * Handles back to menu button from game over screen.
 	 */
 	private handleBackToMenu(): void {
 		if (this.isTransitioning) {
-<<<<<<< HEAD
-=======
-			NotificationManager.showWarning('Ignoring back to menu request - transition already in progress');
->>>>>>> caf15fff
 			return;
 		}
 		this.isTransitioning = true;
@@ -433,15 +354,10 @@
 				this.updateInternalState({
 					currentState: GameState.MENU
 				});
-<<<<<<< HEAD
 				if (this.menuComponent) this.menuComponent.show();
-=======
-				if (this.menuComponent) {
-					this.menuComponent.show();
-				}
->>>>>>> caf15fff
 			})
 			.catch(error => {
+				NotificationManager.showError('Error returning to menu: ' + error);
 				NotificationManager.showError('Error returning to menu: ' + error);
 				this.forceMenuState();
 			})
@@ -452,46 +368,28 @@
 
 	/**
 	 * Cleans up the current game state.
+	 * Cleans up the current game state.
 	 * @returns Promise that resolves when cleanup is complete
 	 */
 	private cleanupCurrentGame(): Promise<void> {
 		return new Promise<void>((resolve) => {
-<<<<<<< HEAD
 			if (this.canvasComponent) this.canvasComponent.stopGame();
 			if (this.gameOverComponent) this.gameOverComponent.hide();
-=======
-			if (this.canvasComponent) {
-				this.canvasComponent.stopGame();
-			}
-			if (this.gameOverComponent) {
-				this.gameOverComponent.hide();
-			}
->>>>>>> caf15fff
 			setTimeout(resolve, 100);
 		});
 	}
 
 	/**
+	 * Starts a new game with the specified mode.
 	 * Starts a new game with the specified mode.
 	 * @param mode - Game mode to start
 	 */
 	private startNewGame(mode: GameMode): Promise<void> {
 		return new Promise<void>((resolve) => {
 			this.updateInternalState({ currentMode: mode });
-<<<<<<< HEAD
 			if (!this.canvasComponent && this.gameContainer) this.canvasComponent = new GameCanvasComponent(this.gameContainer);
 			if (this.canvasComponent) this.canvasComponent.render();
 			else NotificationManager.showError('Failed to create canvas component');
-=======
-			if (!this.canvasComponent && this.gameContainer) {
-				this.canvasComponent = new GameCanvasComponent(this.gameContainer);
-			}
-			if (this.canvasComponent) {
-				this.canvasComponent.render();
-			} else {
-				NotificationManager.showError('Failed to create canvas component');
-			}
->>>>>>> caf15fff
 			this.updateGameState(GameState.PLAYING);
 			this.gameStartTime = Date.now();
 			setTimeout(resolve, 200);
@@ -499,6 +397,7 @@
 	}
 
 	/**
+	 * Emergency recovery method to force menu state when other transitions fail.
 	 * Emergency recovery method to force menu state when other transitions fail.
 	 */
 	private forceMenuState(): void {
@@ -506,13 +405,7 @@
 			this.canvasComponent.destroy();
 			this.canvasComponent = null;
 		}
-<<<<<<< HEAD
 		if (this.gameOverComponent) this.gameOverComponent.hide();
-=======
-		if (this.gameOverComponent) {
-			this.gameOverComponent.hide();
-		}
->>>>>>> caf15fff
 		if (this.menuComponent) {
 			this.menuComponent.destroy();
 			this.menuComponent = null;
@@ -529,13 +422,7 @@
 		this.updateInternalState({
 			currentState: GameState.MENU
 		});
-<<<<<<< HEAD
 		if (this.menuComponent) this.menuComponent.show();
-=======
-		if (this.menuComponent) {
-			this.menuComponent.show();
-		}
->>>>>>> caf15fff
 	}
 
 	// =========================================
@@ -543,6 +430,7 @@
 	// =========================================
 
 	/**
+	 * Starts monitoring game state to detect game over with safeguards against premature detection.
 	 * Starts monitoring game state to detect game over with safeguards against premature detection.
 	 */
 	private startGameStateMonitoring(): void {
@@ -563,12 +451,14 @@
 				}
 			} catch (error) {
 				NotificationManager.showError('Error checking game state: ' + error);
+				NotificationManager.showError('Error checking game state: ' + error);
 				this.stopGameStateMonitoring();
 			}
 		}, 500);
 	}
 
 	/**
+	 * Stops monitoring game state.
 	 * Stops monitoring game state.
 	 */
 	private stopGameStateMonitoring(): void {
@@ -583,6 +473,7 @@
 	// =========================================
 
 	/**
+	 * Handles app state changes.
 	 * Handles app state changes.
 	 * @param newState - The updated state properties
 	 */
@@ -592,7 +483,6 @@
 			this.lastAuthState = currentAuth;
 			this.renderComponent();
 		}
-<<<<<<< HEAD
 		const state = this.getInternalState();
 		if ('isPlaying' in newState && !newState.isPlaying && 
 			state.currentMode === GameMode.TOURNAMENT && 
@@ -605,19 +495,14 @@
 		if ('accentColor' in newState) {
 			const accentColorHex = appState.getAccentColorHex();
 			if (this.gameManager.isMainGameActive()) this.gameManager.updateMainGamePlayerColor(accentColorHex);
-=======
-		if ('accentColor' in newState) {
-			const accentColorHex = appState.getAccentColorHex();
-			if (this.gameManager.isMainGameActive()) {
-				this.gameManager.updateMainGamePlayerColor(accentColorHex);
-			}
->>>>>>> caf15fff
 		}
 	}
 
 	/**
 	 * Public method to reset the game component to menu state.
 	 * Called by the router when returning from auth cancellation.
+	 * Public method to reset the game component to menu state.
+	 * Called by the router when returning from auth cancellation.
 	 */
 	public resetToMenu(): void {
 		this.updateGameState(GameState.MENU);
@@ -629,20 +514,12 @@
 
 	/**
 	 * Shows the player registration screen.
+	 * Shows the player registration screen.
 	 */
 	private showPlayerRegistration(): void {
 		const state = this.getInternalState();
-<<<<<<< HEAD
 		if (this.menuComponent) this.menuComponent.hide();
 		if (this.gameOverComponent) this.gameOverComponent.destroy();
-=======
-		if (this.menuComponent) {
-			this.menuComponent.hide();
-		}
-		if (this.gameOverComponent) {
-			this.gameOverComponent.destroy();
-		}
->>>>>>> caf15fff
 		if (this.playerRegistrationComponent) {
 			this.playerRegistrationComponent.destroy();
 			this.playerRegistrationComponent = null;
@@ -661,20 +538,16 @@
 
 	/**
 	 * Handles when players are registered.
+	 * Handles when players are registered.
 	 * @param playerIds - The registered player IDs
 	 * @param playerNames - The player names
 	 * @param playerColors - The player colors
 	 */
 	private handlePlayersRegistered(playerIds: string[], playerNames: string[], playerColors: string[]): void {
-<<<<<<< HEAD
 		if (this.isTransitioning) return;
-=======
-		if (this.isTransitioning) {
-			return;
-		}
->>>>>>> caf15fff
 		this.isTransitioning = true;
 		this.updateInternalState({
+			playerIds: playerIds,
 			playerIds: playerIds,
 			playerNames: playerNames,
 			playerColors: playerColors
@@ -698,6 +571,9 @@
 	/**
 	 * Handles the tournament transition screen.
 	 */
+	/**
+	 * Handles the tournament transition screen.
+	 */
 	private showTournamentTransition(): void {
 		setTimeout(() => {
 			if (!this.TournamentComponent && this.gameContainer) {
@@ -718,6 +594,7 @@
 
 	/**
 	 * Handles continue button from tournament screens.
+	 * Handles continue button from tournament screens.
 	 */
 	private handleTournamentContinue(): void {
 		if (!this.TournamentComponent) return;
@@ -734,7 +611,6 @@
 				tournamentId: playerInfo.tournamentId,
 				isFinal: playerInfo.isFinal
 			});
-<<<<<<< HEAD
 			console.log(`GameComponent.handleTournamentContinue - isFinal:`, playerInfo.isFinal);
 			this.updateGameState(GameState.PLAYING);
 		} catch (error) {
@@ -743,25 +619,13 @@
 				else if (error.message.includes(ErrorCodes.MATCH_NOT_FOUND)) NotificationManager.showError('Match not found');
 				else NotificationManager.handleError(error);
 			} else NotificationManager.handleError(error);
-=======
-			this.updateGameState(GameState.PLAYING);
-		} catch (error) {
-			if (error instanceof Error) {
-				if (error.message.includes(ErrorCodes.TOURNAMENT_NOT_FOUND)) {
-					NotificationManager.showError('Tournament not found');
-				} else if (error.message.includes(ErrorCodes.MATCH_NOT_FOUND)) {
-					NotificationManager.showError('Match not found');
-				} else {
-					NotificationManager.handleError(error);
-				}
-			} else {
-				NotificationManager.handleError(error);
-			}
->>>>>>> caf15fff
 			this.handleBackToMenu();
 		}
 	}
 
+	/**
+	 * Handles showing the tournament schedule.
+	 */
 	/**
 	 * Handles showing the tournament schedule.
 	 */
@@ -772,6 +636,9 @@
 	/**
 	 * Handles tournament restoration.
 	 */
+	/**
+	 * Handles tournament restoration.
+	 */
 	private handleTournamentRestored(): void {
 		this.updateInternalState({ currentMode: GameMode.TOURNAMENT });
 		this.updateGameState(GameState.TOURNAMENT);
