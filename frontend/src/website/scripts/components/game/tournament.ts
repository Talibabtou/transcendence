--- conflicted
+++ resolved
@@ -1,13 +1,7 @@
 import { Component } from '@website/scripts/components';
-<<<<<<< HEAD
 import { TournamentTransitionsState } from '@website/types/components'
 import { ASCII_ART, TournamentCache, appState } from '@website/scripts/utils';
 import { html, render, DbService, NotificationManager } from '@website/scripts/services';
-=======
-import { ASCII_ART, TournamentCache, appState } from '@website/scripts/utils';
-import { html, render } from '@website/scripts/services';
-import { TournamentTransitionsState } from '@website/types/components'
->>>>>>> caf15fff
 
 export class TournamentComponent extends Component<TournamentTransitionsState> {
 	private onContinue: () => void;
@@ -48,10 +42,6 @@
 			return;
 		}
 		this.container.className = 'players-register-container';
-<<<<<<< HEAD
-=======
-		
->>>>>>> caf15fff
 		const phase = TournamentCache.getTournamentPhase();
 		if (phase === 'complete' && state.currentScreen !== 'winner') {
 			this.updateInternalState({
@@ -66,23 +56,6 @@
 		};
 		const content = screenRenderers[state.currentScreen]?.call(this) || this.renderTournamentSchedule();
 		render(content, this.container);
-<<<<<<< HEAD
-=======
-		
-		const tournament = TournamentCache.getTournamentData();
-		const expirationTime = TournamentCache.getExpirationTime();
-		const currentTime = new Date().getTime();
-		const timeRemaining = expirationTime - currentTime;
-		const minutesRemaining = Math.floor(timeRemaining / (1000 * 60));
-		
-		console.log('Tournament State:', {
-			phase: tournament.phase,
-			players: tournament.players.map(p => p.name),
-			matches: tournament.matches.length,
-			currentMatchIndex: tournament.currentMatchIndex
-		});
-		console.log(`Tournament data will expire in ${minutesRemaining} minutes`);
->>>>>>> caf15fff
 	}
 	
 	/**
@@ -99,35 +72,16 @@
 		else if (phase === 'finals') buttonText = 'Start Finals';
 		const matchesList = schedule.map((match, index) => {
 			let statusClass = '';
-<<<<<<< HEAD
 			if (match.isComplete) statusClass = 'match-complete';
 			else if (match.isCurrent) statusClass = 'match-current';
 			else if (match.isFinals && (phase === 'pool')) statusClass = 'match-pending-finals';
 			let player1Class = '';
 			let player2Class = '';
-=======
-			
-			if (match.isComplete) {
-				statusClass = 'match-complete';
-			} else if (match.isCurrent) {
-				statusClass = 'match-current';
-			} else if (match.isFinals && (phase === 'pool')) {
-				statusClass = 'match-pending-finals';
-			}
-			
-			let player1Class = '';
-			let player2Class = '';
-			
->>>>>>> caf15fff
 			let player1Score = 0;
 			let player2Score = 0;
 			if (match.isComplete) {
 				player1Score = match.player1Score || 0;
 				player2Score = match.player2Score || 0;
-<<<<<<< HEAD
-=======
-				
->>>>>>> caf15fff
 				if (player1Score > player2Score) {
 					player1Class = 'winner-name';
 					player2Class = 'loser-name';
@@ -183,6 +137,10 @@
 	 * Renders the tournament winner screen
 	 * @returns HTML template for the tournament winner screen
 	 */
+	/**
+	 * Renders the tournament winner screen
+	 * @returns HTML template for the tournament winner screen
+	 */
 	private renderTournamentWinner(): any {
 		const winner = TournamentCache.getTournamentWinner();
 		if (!winner) return this.renderTournamentSchedule();
@@ -221,6 +179,13 @@
 	/**
 	 * Handles returning to the main menu
 	 */
+	// =========================================
+	// EVENT HANDLERS
+	// =========================================
+	
+	/**
+	 * Handles returning to the main menu
+	 */
 	private handleBackToMenu(): void {
 		if (!this.inTransition) {
 			this.inTransition = true;
@@ -232,6 +197,9 @@
 	/**
 	 * Handles the continue button press
 	 */
+	/**
+	 * Handles the continue button press
+	 */
 	private handleContinueButton(): void {
 		if (!this.inTransition) {
 			this.inTransition = true;
@@ -243,14 +211,9 @@
 	/**
 	 * Handles canceling the tournament
 	 */
-<<<<<<< HEAD
 	public handleCancelTournament(): void {
-=======
-	private handleCancelTournament(): void {
->>>>>>> caf15fff
 		if (this.inTransition) return;
 		this.inTransition = true;
-<<<<<<< HEAD
 		try {
 			TournamentCache.clearTournament();
 			this.hide();
@@ -262,16 +225,6 @@
 				this.inTransition = false;
 			}, 100);
 		}
-=======
-		
-		TournamentCache.clearTournament();
-		this.hide();
-		this.onBackToMenu();
-		
-		setTimeout(() => {
-			this.inTransition = false;
-		}, 100);
->>>>>>> caf15fff
 	}
 	
 	// =========================================
@@ -281,11 +234,7 @@
 	/**
 	 * Shows the tournament schedule screen
 	 */
-<<<<<<< HEAD
 	public async showTournamentSchedule(): Promise<void> {
-=======
-	public showTournamentSchedule(): void {
->>>>>>> caf15fff
 		const phase = TournamentCache.getTournamentPhase();
 		if (phase === 'complete') {
 			this.showTournamentWinner();
@@ -296,7 +245,6 @@
 			phase: phase,
 			currentScreen: 'schedule'
 		});
-<<<<<<< HEAD
 		const tournamentId = TournamentCache.getTournamentId();
 		if (tournamentId) {
 			try {
@@ -310,14 +258,10 @@
 				return;
 			}
 		}
-=======
-		
->>>>>>> caf15fff
 		this.renderComponent();
 	}
 	
 	/**
-<<<<<<< HEAD
 	 * Determine tournament finalists after all pool matches are completed
 	 */
 	private async determineTournamentFinalists(): Promise<void> {
@@ -352,8 +296,6 @@
 	}
 	
 	/**
-=======
->>>>>>> caf15fff
 	 * Shows the tournament winner screen
 	 */
 	public showTournamentWinner(): void {
@@ -367,6 +309,9 @@
 	/**
 	 * Hides the tournament component
 	 */
+	/**
+	 * Hides the tournament component
+	 */
 	public hide(): void {
 		this.updateInternalState({ visible: false });
 	}
@@ -374,36 +319,19 @@
 	/**
 	 * Proceeds to the next match in the tournament
 	 */
-<<<<<<< HEAD
 	public async proceedToNextMatch(): Promise<void> {
-=======
-	public proceedToNextMatch(): void {
->>>>>>> caf15fff
 		const currentIndex = TournamentCache.getCurrentMatchIndex();
 		const phase = TournamentCache.getTournamentPhase();
-<<<<<<< HEAD
-=======
-		
-		console.log("proceedToNextMatch called", { currentIndex, phase });
-		
->>>>>>> caf15fff
 		if (phase === 'complete') {
 			this.showTournamentWinner();
 			return;
 		}
-<<<<<<< HEAD
-=======
-		
->>>>>>> caf15fff
 		const currentMatch = TournamentCache.getCurrentMatch();
 		if (phase === 'pool' && (!currentMatch || currentMatch.gamesPlayed === 0) && currentIndex === 0) {
 			this.onContinue();
-			return;
-		}
-<<<<<<< HEAD
-=======
-		
->>>>>>> caf15fff
+			this.onContinue();
+			return;
+		}
 		const nextIndex = TournamentCache.findNextMatchIndex();
 		if (nextIndex >= 0) {
 			const isMovingToFinals = TournamentCache.getTournamentPhase() === 'pool' && 
@@ -412,10 +340,6 @@
 				this.showTournamentSchedule();
 				return;
 			}
-<<<<<<< HEAD
-=======
-			
->>>>>>> caf15fff
 			TournamentCache.setCurrentMatchIndex(nextIndex);
 			this.showTournamentSchedule();
 		} else {
@@ -436,21 +360,11 @@
 		isFinal: boolean;
 	} | null {
 		const nextMatch = TournamentCache.getNextGameInfo();
-<<<<<<< HEAD
 		const tournamentId = TournamentCache.getTournamentId();
 		const phase = TournamentCache.getTournamentPhase();
 		if (!nextMatch || !tournamentId) return null;
 		this.hide();
 		const isFinal = phase === 'finals';
-=======
-		
-		if (!nextMatch) {
-			return null;
-		}
-		
-		this.hide();
-		
->>>>>>> caf15fff
 		return {
 			playerIds: [
 				nextMatch.matchInfo.player1Id,
@@ -475,11 +389,7 @@
 	 * @param player2Score - Score of player 2
 	 * @param matchId - Optional match ID
 	 */
-<<<<<<< HEAD
 	public processGameResult(player1Score: number, player2Score: number, matchId?: string): void {
-=======
-	public processGameResult(player1Score: number, player2Score: number, matchId?: number): void {
->>>>>>> caf15fff
 		TournamentCache.recordGameResult(player1Score, player2Score, matchId);
 		this.proceedToNextMatch();
 	}
@@ -491,19 +401,9 @@
 	public isCurrentUserInTournament(): boolean {
 		const currentUser = appState.getCurrentUser();
 		if (!currentUser) return false;
-<<<<<<< HEAD
 		const tournamentPlayers = TournamentCache.getTournamentPlayers();
 		if (!tournamentPlayers || !tournamentPlayers.length) return false;
 		return tournamentPlayers.some(player => player.id === currentUser.id);
-=======
-		
-		const tournamentData = TournamentCache.getTournamentData();
-		if (!tournamentData || !tournamentData.players || !tournamentData.players.length) {
-			return false;
-		}
-		
-		return tournamentData.players.some(player => player.id === currentUser.id);
->>>>>>> caf15fff
 	}
 	
 	/**
