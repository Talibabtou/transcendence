import { ProfileState, User } from '@website/types';
import { ASCII_ART, AppStateManager } from '@website/scripts/utils';
<<<<<<< HEAD
import { DbService, html, render, navigate, NotificationManager, WebSocketClient } from '@website/scripts/services';
import { ProfileState, User } from '@website/types';
=======
import { DbService, html, render, navigate, NotificationManager } from '@website/scripts/services';
import { Component, ProfileStatsComponent, ProfileHistoryComponent, ProfileFriendsComponent, ProfileSettingsComponent } from '@website/scripts/components';
>>>>>>> 7305c72e

export class ProfileComponent extends Component<ProfileState> {
	private statsComponent?: ProfileStatsComponent;
	private historyComponent?: ProfileHistoryComponent;
	private friendsComponent?: ProfileFriendsComponent;
	private settingsComponent?: ProfileSettingsComponent;
	private initialRenderComplete = false;
	private dataFetchInProgress = false;
	private wsClient: WebSocketClient;
	private statusChangeUnsubscribe?: () => void;
	
	constructor(container: HTMLElement) {
		super(container, {
			profile: null,
			isLoading: false,
			isEditing: false,
			activeTab: 'stats',
			initialized: false,
			historyPage: 0,
			historyPageSize: 20,
			historyIsLoading: false,
			tabsLoading: {
				summary: false,
				stats: false,
				history: false,
				friends: false,
				settings: false
			},
			matchesCache: new Map(),
			currentProfileId: null,
			friendshipStatus: false,
			pendingFriends: [],
			isUserOnline: false
		});
		
		window.addEventListener('popstate', () => this.handleUrlChange());
		this.wsClient = WebSocketClient.getInstance();
	}
	
	// =========================================
	// LIFECYCLE METHODS
	// =========================================
	
	/**
	 * Initializes the component by fetching data
	 */
	async initialize(): Promise<void> {
		const state = this.getInternalState();
<<<<<<< HEAD
		if (state.initialized || state.isLoading || this.dataFetchInProgress) {
			return;
		}
		
=======
		if (state.initialized || state.isLoading || this.dataFetchInProgress) return;
>>>>>>> 7305c72e
		this.updateInternalState({ 
			isLoading: true,
			initialized: true
		});
		try {
			this.dataFetchInProgress = true;
			await this.fetchProfileData();
			this.dataFetchInProgress = false;
<<<<<<< HEAD
			
			const updatedState = this.getInternalState();
			
			if (updatedState.profile) {
				this.setupOnlineStatusListener();
				
				const userId = updatedState.profile.id;
				const isOnline = this.wsClient.isUserOnline(userId);
				this.updateInternalState({ isUserOnline: isOnline });
				
=======
			if (state.profile) {
>>>>>>> 7305c72e
				await this.renderView();
				this.initialRenderComplete = true;
				this.initializeTabContent();
			}
		} catch (error) {
			NotificationManager.showError("Error initializing profile");
			this.dataFetchInProgress = false;
			this.updateInternalState({ 
				isLoading: false,
				initialized: false
			});
		}
	}
	
	/**
	 * Set up listener for online status changes
	 */
	private setupOnlineStatusListener(): void {
		if (this.statusChangeUnsubscribe) {
			this.statusChangeUnsubscribe();
		}
		
		this.statusChangeUnsubscribe = this.wsClient.addStatusChangeListener((userId, isOnline) => {
			const state = this.getInternalState();
			if (state.profile && state.profile.id === userId) {
				this.updateOnlineStatusIndicator(isOnline);
				const newState = { ...state, isUserOnline: isOnline };
				(this as any).state = newState;
			}
		});
	}
	
	/**
	 * Updates the online status indicator in the DOM
	 */
	private updateOnlineStatusIndicator(isOnline: boolean): void {
		const indicator = this.container.querySelector('.online-status-indicator');
		
		if (indicator) {
			if (isOnline) {
				indicator.classList.add('online');
			} else {
				indicator.classList.remove('online');
			}
		}
	}
	
	/**
	 * Renders the component based on current state
	 */
	render(): void {
<<<<<<< HEAD
		if (!this.getInternalState().initialized && !this.dataFetchInProgress) {
			this.initialize();
		} else {
			this.renderView();
		}
=======
		if (!this.getInternalState().initialized && !this.dataFetchInProgress) this.initialize();
		else this.renderView();
>>>>>>> 7305c72e
	}
	
	/**
	 * Called after initial render
	 */
	afterRender(): void {
		if (!this.initialRenderComplete && this.getInternalState().profile) {
			this.initialRenderComplete = true;
			this.initializeTabContent();
		}
	}
	
	/**
	 * Force a clean reload of the profile when coming from external links
	 */
	public loadProfile(profileId: string): void {
		if (this.dataFetchInProgress) return;
		this.cleanupComponents();
<<<<<<< HEAD
		if (this.statusChangeUnsubscribe) {
			this.statusChangeUnsubscribe();
			this.statusChangeUnsubscribe = undefined;
		}
		
=======
>>>>>>> 7305c72e
		this.updateInternalState({
			profile: null,
			initialized: false,
			isLoading: false,
			activeTab: 'stats',
			currentProfileId: profileId,
			isUserOnline: false
		});
	}
	
	/**
	 * Checks if the profile has pending friend requests
	 */
	public hasPendingRequests(): boolean {
		return this.getInternalState().pendingFriends.length > 0;
	}
	
	/**
	 * Override the base refresh method to completely reset the component state
	 */
	public refresh(): void {
		if (this.dataFetchInProgress) return;
		this.cleanupComponents();
<<<<<<< HEAD
		
		if (this.statusChangeUnsubscribe) {
			this.statusChangeUnsubscribe();
			this.statusChangeUnsubscribe = undefined;
		}
		
=======
>>>>>>> 7305c72e
		this.updateInternalState({
			profile: null,
			initialized: false,
			isLoading: false,
			activeTab: 'stats',
			currentProfileId: null,
			friendshipStatus: null,
			pendingFriends: [],
			matchesCache: new Map(),
			isUserOnline: false
		});
		this.initialize();
	}
	
	/**
	 * Cleanup all child components
	 */
	private cleanupComponents(): void {
		if (this.statsComponent) this.statsComponent = undefined;
		if (this.historyComponent) this.historyComponent = undefined;
		if (this.friendsComponent) this.friendsComponent = undefined;
		if (this.settingsComponent) {
			if (typeof this.settingsComponent.destroy === 'function') this.settingsComponent.destroy();
			this.settingsComponent = undefined;
		}
	}
	
	/**
	 * Cleanup resources when component is destroyed
	 */
	public destroy(): void {
		if (this.statusChangeUnsubscribe) {
			this.statusChangeUnsubscribe();
		}
		super.destroy();
	}
	
	// =========================================
	// TAB MANAGEMENT
	// =========================================
	
	/**
	 * Initialize the active tab content after the first render
	 */
	private initializeTabContent(): void {
		const state = this.getInternalState();
		if (!state.profile) return;
<<<<<<< HEAD
		
=======
>>>>>>> 7305c72e
		requestAnimationFrame(() => {
			const tabContainer = this.container.querySelector(`.tab-content`);
			if (!tabContainer) return;
			this.createTabComponent(state.activeTab);
		});
	}
	
	/**
	 * Create and initialize a tab component based on tab name
	 */
	private createTabComponent(tabName: string): void {
		const state = this.getInternalState();
		if (!state.profile) return;
		const tabContentDiv = this.container.querySelector(`.tab-content`);
		if (!tabContentDiv) return;
		tabContentDiv.innerHTML = '';
		const tabContainer = document.createElement('div');
		tabContainer.className = 'tab-pane active';
		tabContainer.id = `tab-content-${tabName}`;
		tabContentDiv.appendChild(tabContainer);
		switch (tabName) {
			case 'stats':
				this.initializeStatsTab(tabContentDiv, tabContainer);
				break;
			case 'history':
				this.initializeHistoryTab(tabContentDiv, tabContainer);
				break;
			case 'friends':
				this.initializeFriendsTab(tabContentDiv, tabContainer);
				break;
			case 'settings':
				this.initializeSettingsTab(tabContentDiv, tabContainer);
				break;
		}
	}
	
	/**
	 * Initialize the stats tab component
	 */
	private initializeStatsTab(tabContentDiv: Element, tabContainer: HTMLElement): void {
		const state = this.getInternalState();
		if (!state.profile) return;
		if (this.statsComponent) {
			const statsContainer = this.statsComponent.getDOMContainer();
			if (statsContainer.parentElement !== tabContentDiv) {
				tabContentDiv.innerHTML = '';
				tabContentDiv.appendChild(statsContainer);
			}
			this.statsComponent.setProfile(state.profile);
			statsContainer.classList.add('active');
			this.statsComponent.refreshData();
		} else {
			this.statsComponent = new ProfileStatsComponent(tabContainer);
			this.statsComponent.setProfile(state.profile);
		}
	}
	
	/**
	 * Initialize the history tab component
	 */
	private initializeHistoryTab(tabContentDiv: Element, tabContainer: HTMLElement): void {
		const state = this.getInternalState();
		if (!state.profile) return;
		if (this.historyComponent) {
			const historyContainer = this.historyComponent.getDOMContainer();
			if (historyContainer.parentElement !== tabContentDiv) {
				tabContentDiv.innerHTML = '';
				tabContentDiv.appendChild(historyContainer);
			}
			this.historyComponent.setProfile(state.profile);
			historyContainer.classList.add('active');
			this.historyComponent.refreshData();
		} else {
			this.historyComponent = new ProfileHistoryComponent(tabContainer);
			this.historyComponent.setProfile(state.profile);
			this.historyComponent.setHandlers({ onPlayerClick: this.handlePlayerClick });
		}
	}
	
	/**
	 * Initialize the friends tab component
	 */
	private initializeFriendsTab(tabContentDiv: Element, tabContainer: HTMLElement): void {
		const state = this.getInternalState();
		if (!state.profile) return;
		if (this.friendsComponent) {
			const friendsContainer = this.friendsComponent.getDOMContainer();
			if (friendsContainer.parentElement !== tabContentDiv) {
				tabContentDiv.innerHTML = '';
				tabContentDiv.appendChild(friendsContainer);
			}
			this.friendsComponent.setProfile(state.profile);
			friendsContainer.classList.add('active');
			this.friendsComponent.refreshData();
		} else {
			this.friendsComponent = new ProfileFriendsComponent(tabContainer);
			this.friendsComponent.setProfile(state.profile);
			this.friendsComponent.setHandlers({ onPlayerClick: this.handlePlayerClick });
		}
	}
	
	/**
	 * Initialize the settings tab component
	 */
	private initializeSettingsTab(_tabContentDiv: Element, tabContainer: HTMLElement): void {
		const state = this.getInternalState();
		if (!state.profile) return;
		if (this.settingsComponent) {
			if (typeof this.settingsComponent.destroy === 'function') this.settingsComponent.destroy();
			this.settingsComponent = undefined;
		}
		this.settingsComponent = new ProfileSettingsComponent(tabContainer);
		this.settingsComponent.setProfile(state.profile);
		this.settingsComponent.setHandlers({ onProfileUpdate: this.handleProfileSettingsUpdate });
	}
	
	/**
	 * Handle tab changes with callback
	 */
	private handleTabChange = (tabId: string): void => {
		if (this.getInternalState().activeTab === tabId) {
			this.refreshActiveTab();
			return;
		}
		this.updateInternalState({ activeTab: tabId });
		this.createTabComponent(tabId);
	}
	
	/**
	 * Refreshes the currently active tab's data
	 */
	private refreshActiveTab(): void {
		const state = this.getInternalState();
		switch (state.activeTab) {
			case 'stats':
				if (this.statsComponent) this.statsComponent.refreshData();
				break;
			case 'history':
				if (this.historyComponent) this.historyComponent.refreshData();
				break;
			case 'friends':
				if (this.friendsComponent) this.friendsComponent.refreshData();
				break;
			case 'settings':
				this.createTabComponent('settings');
				break;
		}
	}
	
	// =========================================
	// DATA FETCHING
	// =========================================
	
	/**
	 * Fetches profile data from the database
	 */
	private async fetchProfileData(): Promise<void> {
		const url = new URL(window.location.href);
		let userId = url.searchParams.get('id');
		if (!userId) {
			const currentUser = JSON.parse(localStorage.getItem('auth_user') || sessionStorage.getItem('auth_user') || '{}');
			userId = currentUser?.id;
			if (!userId) {
				NotificationManager.showError('No user ID provided');
				this.updateInternalState({ isLoading: false });
				return;
			}
		}
		this.updateInternalState({ currentProfileId: userId });
		try {
			const userProfile = await DbService.getUserProfile(userId);
			if (!userProfile) {
				NotificationManager.showError(`User profile not found`);
				this.updateInternalState({ isLoading: false });
				return;
			}
			const profile = {
				id: String(userProfile.id),
				username: userProfile.username,
				avatarUrl: userProfile.pics?.link,
				totalGames: userProfile.summary?.total_matches - userProfile.summary?.active_matches || 0,
				wins: userProfile.summary?.victories || 0,
				losses: userProfile.summary?.defeats || 0,
				gameHistory: [],
				friends: [],
				preferences: {
					accentColor: AppStateManager.getUserAccentColor(userProfile.id)
				},
				elo: userProfile.summary?.elo || 1000
			};
			this.updateInternalState({ profile });
			const isOwnProfile = this.isCurrentUserProfile(userId);
			const additionalDataPromises = [];
			let pendingFriends: any[] = [];
			if (isOwnProfile) {
				additionalDataPromises.push(
					DbService.getMyFriends()
						.then(friendsResponse => {
							if (Array.isArray(friendsResponse)) {
								const pendingFriendships = friendsResponse.filter(friendship => !friendship.accepted);
								return Promise.all(
									pendingFriendships.map(friendship => 
										DbService.getFriendship(friendship.id)
											.then(friendshipStatus => ({ friendship, friendshipStatus }))
											.catch(() => ({ friendship, friendshipStatus: null }))
									)
								);
							}
							return [];
						})
						.then(friendshipDetails => {
							const incomingRequests = friendshipDetails
								.filter(({ friendshipStatus }) => 
									friendshipStatus && friendshipStatus.requesting !== userId
								)
								.map(({ friendship }) => friendship);
							
							pendingFriends = incomingRequests;
						})
						.catch(error => {
							console.warn('Could not fetch pending friend requests:', error);
						})
				);
			}
			let friendshipStatus = null;
			if (!isOwnProfile) {
				additionalDataPromises.push(
					DbService.getFriendship(userId)
						.then(status => {
							friendshipStatus = status;
						})
						.catch(() => {})
				);
			}
			if (additionalDataPromises.length > 0) await Promise.all(additionalDataPromises);
			this.updateInternalState({
				profile,
				friendshipStatus,
				pendingFriends,
				isLoading: false
			});
			
		} catch (error) {
			NotificationManager.showError("Error fetching profile data");
			this.updateInternalState({ isLoading: false });
		}
	}
	
	//--------------------------------
	// Event Handlers
	//--------------------------------
	
	/**
	 * Handle player profile clicks with callback
	 */
	private handlePlayerClick = async (username: string): Promise<void> => {
		try {
			const userId = await DbService.getIdByUsername(username);
			navigate(`/profile?id=${userId}`);
		} catch (error) {
			NotificationManager.showError(`Could not find user: ${username}`);
		}
	}
	
	/**
	 * Handles updates from the ProfileSettingsComponent
	 */
	private handleProfileSettingsUpdate = async (updatedFields: Partial<User>): Promise<void> => {
		const state = this.getInternalState();
		if (!state.profile) return;
		let profileWasActuallyUpdatedInParent = false;
		const newProfileDataForParent = { ...state.profile };
		if (updatedFields.username && updatedFields.username !== newProfileDataForParent.username) {
			newProfileDataForParent.username = updatedFields.username;
			profileWasActuallyUpdatedInParent = true;
		}
		if (profileWasActuallyUpdatedInParent) this.updateInternalState({ profile: newProfileDataForParent });
	}
	
	/**
	 * Handle URL changes to reset the component when navigating between profiles
	 */
	private handleUrlChange(): void {
		const url = new URL(window.location.href);
		const newProfileId = url.searchParams.get('id');
		const state = this.getInternalState();
		if (newProfileId !== state.currentProfileId) {
			if (this.dataFetchInProgress) return;
			this.cleanupComponents();
			this.updateInternalState({
				profile: null,
				initialized: false,
				isLoading: false,
				activeTab: 'stats',
				currentProfileId: newProfileId,
				friendshipStatus: null,
			});
			this.initialize();
		}
	}
	
	/**
	 * Handles friend actions (add/cancel request)
	 */
	private async handleFriendAction(): Promise<void> {
		const state = this.getInternalState();
		if (!state.profile) return;
		const friendButton = this.container.querySelector('.friend-button') as HTMLButtonElement;
		if (!friendButton) return;
		if (friendButton.classList.contains('is-friend')) return;
		const isPending = friendButton.classList.contains('pending');
		friendButton.disabled = true;
		friendButton.textContent = 'Processing...';
		try {
			if (isPending) {
				await DbService.removeFriend(state.profile.id);
				const newStatus = await DbService.getFriendship(state.profile.id);
				NotificationManager.showSuccess('Friend request cancelled');
				if (newStatus === null) {
					friendButton.textContent = 'Add Friend';
					friendButton.classList.remove('pending', 'request-sent', 'is-friend');
				} else if (newStatus.status === false) {
					friendButton.textContent = 'Pending';
					friendButton.classList.add('pending', 'request-sent');
					friendButton.classList.remove('is-friend');
				} else {
					friendButton.textContent = 'Already Friends';
					friendButton.classList.add('is-friend');
					friendButton.classList.remove('pending', 'request-sent');
				}
				this.updateInternalState({
					friendshipStatus: newStatus
				});
			} else {
				await DbService.addFriend(state.profile.id);
				const newStatus = await DbService.getFriendship(state.profile.id);
				NotificationManager.showSuccess('Friend request sent');
				if (newStatus === null) {
					friendButton.textContent = 'Add Friend';
					friendButton.classList.remove('pending', 'request-sent', 'is-friend');
				} else if (newStatus.status === false) {
					friendButton.textContent = 'Pending';
					friendButton.classList.add('pending', 'request-sent');
					friendButton.classList.remove('is-friend');
				} else {
					friendButton.textContent = 'Already Friends';
					friendButton.classList.add('is-friend');
					friendButton.classList.remove('pending', 'request-sent');
				}
				this.updateInternalState({
					friendshipStatus: newStatus
				});
			}
		} catch (error) {
			NotificationManager.showError("Error managing friend relationship");
			if (isPending) {
				friendButton.textContent = 'Pending';
				friendButton.classList.add('pending', 'request-sent');
			} else {
				friendButton.textContent = 'Add Friend';
				friendButton.classList.remove('pending', 'request-sent', 'is-friend');
			}
		} finally {
			friendButton.disabled = false;
		}
	}
	
	// =========================================
	// RENDERING
	// =========================================
	
	/**
	 * Renders the profile view based on current state
	 */
	private async renderView(): Promise<void> {
		const state = this.getInternalState();
		const template = html`
			<div class="component-container profile-container">
				<div class="ascii-title-container">
					<pre class="ascii-title">${ASCII_ART.PROFILE}</pre>
				</div>
				
				${state.isLoading ? 
					html`<p class="loading-text">Loading profile data...</p>` :
					html`
						<div class="profile-content"></div>
					`
				}
			</div>
		`;
		render(template, this.container);
		if (!state.isLoading && state.profile) {
			const profileContent = this.container.querySelector('.profile-content');
			if (!profileContent) return;
			profileContent.innerHTML = '';
			const summaryElement = document.createElement('div');
			summaryElement.className = 'profile-hero';
			
			const avatarHtml = `
				<div class="profile-avatar">
					<img src="${state.profile.username.toLowerCase() === 'ai' ? '/images/ai-avatar.jpg' : state.profile.avatarUrl}" alt="${state.profile.username}">
					${state.profile.username.toLowerCase() !== 'ai' ? `
						<div class="online-status-indicator ${state.isUserOnline ? 'online' : ''}"></div>
					` : ''}
				</div>
			`;
			
			summaryElement.innerHTML = `
				${avatarHtml}
				<div class="profile-info">
					<h2 class="username">
						${state.profile.username}
						${state.profile.username.toLowerCase() === 'ai' ? 
							'<span class="bot-badge">BOT</span>' : 
							''
						}
					</h2>
					<div class="summary-stats">
						<div class="stat">
							<span class="stat-value elo-value">${state.profile.elo || 1000}</span>
							<span class="stat-label">ELO</span>
						</div>
						<div class="stat">
							<span class="stat-value wins-value">${state.profile.wins || 0}</span>
							<span class="stat-label">WINS</span>
						</div>
						<div class="stat">
							<span class="stat-value losses-value">${state.profile.losses || 0}</span>
							<span class="stat-label">LOSSES</span>
						</div>
					</div>
				</div>
			`;
			profileContent.appendChild(summaryElement);
			const tabsOuterContainer = document.createElement('div');
			tabsOuterContainer.className = 'profile-tabs-outer-container';
			const url = new URL(window.location.href);
			const urlProfileId = url.searchParams.get('id');
			const isCurrentUserProfile = this.isCurrentUserProfile(urlProfileId || state.profile.id);
			const isAiBot = state.profile.username.toLowerCase() === 'ai';
			let friendButtonText = 'Add Friend';
			let friendButtonClass = 'friend-button tab-button';
			if (state.friendshipStatus !== null) {
				if (state.friendshipStatus.status === false) {
					friendButtonText = 'Pending';
					friendButtonClass += ' pending request-sent';
				} else if (state.friendshipStatus.status === true) {
					friendButtonText = 'Already Friends';
					friendButtonClass += ' is-friend';
				}
			} else {
				friendButtonText = 'Add Friend';
				friendButtonClass = 'friend-button tab-button';
			}
			const tabsHTML = `
				<div class="profile-tabs">
					<ul class="tabs-list">
						<li class="tab-item ${state.activeTab === 'stats' ? 'active' : ''}" data-tab="stats">
							<button class="tab-button">Statistics</button>
						</li>
						<li class="tab-item ${state.activeTab === 'history' ? 'active' : ''}" data-tab="history">
							<button class="tab-button">Match History</button>
						</li>
						<li class="tab-item ${state.activeTab === 'friends' ? 'active' : ''}" data-tab="friends">
							${isAiBot ? '' : `
							<button class="tab-button">
								Friends
								${isCurrentUserProfile && state.pendingFriends.length > 0 ? 
									`<span class="notification-dot"></span>` : 
									''
								}
							</button>
							`}
						</li>
						${isCurrentUserProfile && !isAiBot ? `
							<li class="tab-item ${state.activeTab === 'settings' ? 'active' : ''}" data-tab="settings">
								<button class="tab-button">Settings</button>
							</li>
						` : !isAiBot ? `
							<li class="tab-item" data-tab="add-friend">
								<button class="${friendButtonClass}">${friendButtonText}</button>
							</li>
						` : ''}
					</ul>
				</div>
				<div class="tab-content"></div>
			`;
			tabsOuterContainer.innerHTML = tabsHTML;
			profileContent.appendChild(tabsOuterContainer);
			tabsOuterContainer.querySelectorAll('.tab-item').forEach(tabItem => {
				const tabId = (tabItem as HTMLElement).dataset.tab;
				if (tabId === 'add-friend') {
					tabItem.addEventListener('click', () => this.handleFriendAction());
				} else if (tabId) {
					tabItem.addEventListener('click', () => this.handleTabChange(tabId));
				}
			});
			await this.waitForNextFrame();
			this.createTabComponent(state.activeTab);
		}
	}
	
	// =========================================
	// HELPER METHODS
	// =========================================
	
	/**
	 * Returns a promise that resolves on the next animation frame
	 */
	private waitForNextFrame(): Promise<void> {
		return new Promise(resolve => {
			requestAnimationFrame(() => {
				resolve();
			});
		});
	}

	/**
	 * Checks if the profile being viewed belongs to the current user
	 */
	private isCurrentUserProfile(profileId: string): boolean {
		if (!profileId) return false;
		const currentUserJson = localStorage.getItem('auth_user') || sessionStorage.getItem('auth_user');
		if (!currentUserJson) return false;
		try {
			const currentUser = JSON.parse(currentUserJson);
			return currentUser && currentUser.id && currentUser.id === profileId;
		} catch (error) {
			NotificationManager.showError("Error checking if current user profile");
			return false;
		}
	}
}<|MERGE_RESOLUTION|>--- conflicted
+++ resolved
@@ -1,12 +1,7 @@
 import { ProfileState, User } from '@website/types';
 import { ASCII_ART, AppStateManager } from '@website/scripts/utils';
-<<<<<<< HEAD
 import { DbService, html, render, navigate, NotificationManager, WebSocketClient } from '@website/scripts/services';
-import { ProfileState, User } from '@website/types';
-=======
-import { DbService, html, render, navigate, NotificationManager } from '@website/scripts/services';
 import { Component, ProfileStatsComponent, ProfileHistoryComponent, ProfileFriendsComponent, ProfileSettingsComponent } from '@website/scripts/components';
->>>>>>> 7305c72e
 
 export class ProfileComponent extends Component<ProfileState> {
 	private statsComponent?: ProfileStatsComponent;
@@ -55,14 +50,7 @@
 	 */
 	async initialize(): Promise<void> {
 		const state = this.getInternalState();
-<<<<<<< HEAD
-		if (state.initialized || state.isLoading || this.dataFetchInProgress) {
-			return;
-		}
-		
-=======
 		if (state.initialized || state.isLoading || this.dataFetchInProgress) return;
->>>>>>> 7305c72e
 		this.updateInternalState({ 
 			isLoading: true,
 			initialized: true
@@ -71,7 +59,6 @@
 			this.dataFetchInProgress = true;
 			await this.fetchProfileData();
 			this.dataFetchInProgress = false;
-<<<<<<< HEAD
 			
 			const updatedState = this.getInternalState();
 			
@@ -82,9 +69,6 @@
 				const isOnline = this.wsClient.isUserOnline(userId);
 				this.updateInternalState({ isUserOnline: isOnline });
 				
-=======
-			if (state.profile) {
->>>>>>> 7305c72e
 				await this.renderView();
 				this.initialRenderComplete = true;
 				this.initializeTabContent();
@@ -136,16 +120,8 @@
 	 * Renders the component based on current state
 	 */
 	render(): void {
-<<<<<<< HEAD
-		if (!this.getInternalState().initialized && !this.dataFetchInProgress) {
-			this.initialize();
-		} else {
-			this.renderView();
-		}
-=======
 		if (!this.getInternalState().initialized && !this.dataFetchInProgress) this.initialize();
 		else this.renderView();
->>>>>>> 7305c72e
 	}
 	
 	/**
@@ -164,14 +140,11 @@
 	public loadProfile(profileId: string): void {
 		if (this.dataFetchInProgress) return;
 		this.cleanupComponents();
-<<<<<<< HEAD
 		if (this.statusChangeUnsubscribe) {
 			this.statusChangeUnsubscribe();
 			this.statusChangeUnsubscribe = undefined;
 		}
 		
-=======
->>>>>>> 7305c72e
 		this.updateInternalState({
 			profile: null,
 			initialized: false,
@@ -195,15 +168,12 @@
 	public refresh(): void {
 		if (this.dataFetchInProgress) return;
 		this.cleanupComponents();
-<<<<<<< HEAD
 		
 		if (this.statusChangeUnsubscribe) {
 			this.statusChangeUnsubscribe();
 			this.statusChangeUnsubscribe = undefined;
 		}
 		
-=======
->>>>>>> 7305c72e
 		this.updateInternalState({
 			profile: null,
 			initialized: false,
@@ -251,10 +221,6 @@
 	private initializeTabContent(): void {
 		const state = this.getInternalState();
 		if (!state.profile) return;
-<<<<<<< HEAD
-		
-=======
->>>>>>> 7305c72e
 		requestAnimationFrame(() => {
 			const tabContainer = this.container.querySelector(`.tab-content`);
 			if (!tabContainer) return;
