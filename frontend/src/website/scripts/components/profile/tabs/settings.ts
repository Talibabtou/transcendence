--- conflicted
+++ resolved
@@ -308,14 +308,6 @@
 
 		const state = this.getInternalState();
 		if (!state.profile) return;
-<<<<<<< HEAD
-		// const isValid = await this.validateFileType(file);
-		// if (!isValid) {
-		// 	NotificationManager.handleErrorCode('invalid_file_type', 'Invalid file type. Please use JPG, JPEG, PNG, or GIF.');
-		// 	this.updateInternalState({ uploadSuccess: false, isUploading: false });
-		// 	return;
-		// }
-=======
 		
 		const isValid = await this.validateFileType(file);
 		if (!isValid) {
@@ -324,7 +316,6 @@
 			return;
 		}
 		
->>>>>>> dcb40d9f
 		if (file.size > 1 * 1024 * 1024) {
 			NotificationManager.handleErrorCode('file_too_large', 'File too large. Maximum size is 1MB.');
 			this.updateInternalState({ uploadSuccess: false, isUploading: false });
@@ -381,16 +372,9 @@
 			gif87a: [0x47, 0x49, 0x46, 0x38, 0x37, 0x61],
 			gif89a: [0x47, 0x49, 0x46, 0x38, 0x39, 0x61]
 		};
-<<<<<<< HEAD
-		
 		const buffer = await file.arrayBuffer();
 		const bytes = new Uint8Array(buffer, 0, 8);
-
-=======
-		const buffer = await file.arrayBuffer();
-		const bytes = new Uint8Array(buffer, 0, 8);
-		
->>>>>>> dcb40d9f
+		
 		if (this.compareBytes(bytes, magicBytes.jpeg)) {
 			return true;
 		}
