--- conflicted
+++ resolved
@@ -1,13 +1,7 @@
 import { Component } from '@website/scripts/components';
-<<<<<<< HEAD
 import { IReplyGetFriend } from '@shared/types/friends.types';
 import { UserProfile, ProfileFriendsState } from '@website/types';
 import { DbService, html, NotificationManager, render } from '@website/scripts/services';
-=======
-import { DbService, html, NotificationManager, render } from '@website/scripts/services';
-import { UserProfile, ProfileFriendsState } from '@website/types';
-import { IReplyGetFriend } from '@shared/types/friends.types';
->>>>>>> caf15fff
 
 export interface Friend extends IReplyGetFriend {
 	requesting: string;
@@ -28,7 +22,6 @@
 			dataLoadInProgress: false,
 			currentUserId: ''
 		});
-<<<<<<< HEAD
 		this.initCurrentUser();
 	}
 	
@@ -48,28 +41,6 @@
 	}
 	
 	// =========================================
-=======
-		
-		this.initCurrentUser();
-	}
-	
-	// =========================================
-	// INITIALIZATION
-	// =========================================
-	
-	/**
-	 * Initializes the current user from local or session storage
-	 */
-	private initCurrentUser(): void {
-		const currentUserJson = localStorage.getItem('auth_user') || sessionStorage.getItem('auth_user');
-		if (currentUserJson) {
-			const currentUser = JSON.parse(currentUserJson);
-			this.updateInternalState({ currentUserId: currentUser.id });
-		}
-	}
-	
-	// =========================================
->>>>>>> caf15fff
 	// PUBLIC METHODS
 	// =========================================
 	
@@ -81,10 +52,6 @@
 		const state = this.getInternalState();
 		if (state.profile?.id !== profile.id) {
 			const isCurrentUser = state.currentUserId === profile.id;
-<<<<<<< HEAD
-=======
-			
->>>>>>> caf15fff
 			this.updateInternalState({ 
 				profile,
 				isCurrentUser,
@@ -92,14 +59,7 @@
 				acceptedFriends: [],
 				friends: []
 			});
-<<<<<<< HEAD
 			if (!state.dataLoadInProgress) this.loadFriendsData();
-=======
-			
-			if (!state.dataLoadInProgress) {
-				this.loadFriendsData();
-			}
->>>>>>> caf15fff
 		}
 	}
 	
@@ -107,6 +67,10 @@
 	 * Sets handlers for component interactions
 	 * @param handlers - Object containing event handlers
 	 */
+	/**
+	 * Sets handlers for component interactions
+	 * @param handlers - Object containing event handlers
+	 */
 	public setHandlers(handlers: { onPlayerClick: (username: string) => void }): void {
 		this.updateInternalState({ handlers });
 	}
@@ -115,6 +79,10 @@
 	 * Sets the list of pending friends
 	 * @param pendingFriends - Array of pending friend relationships
 	 */
+	/**
+	 * Sets the list of pending friends
+	 * @param pendingFriends - Array of pending friend relationships
+	 */
 	public setPendingFriends(pendingFriends: Friend[]): void {
 		this.updateInternalState({ pendingFriends });
 	}
@@ -126,39 +94,28 @@
 	/**
 	 * Loads friends data from the database
 	 */
+	// =========================================
+	// DATA MANAGEMENT
+	// =========================================
+	
+	/**
+	 * Loads friends data from the database
+	 */
 	private async loadFriendsData(): Promise<void> {
 		const state = this.getInternalState();
 		if (!state.profile || state.dataLoadInProgress) return;
-<<<<<<< HEAD
 		this.updateInternalState({ dataLoadInProgress: true });
-=======
-		
-		this.updateInternalState({ dataLoadInProgress: true });
-		
->>>>>>> caf15fff
 		try {
 			const friendsResponse = state.isCurrentUser
 				? await DbService.getMyFriends()
 				: await DbService.getFriendList(state.profile.id);
-<<<<<<< HEAD
-=======
-			
->>>>>>> caf15fff
 			if (Array.isArray(friendsResponse)) {
 				const pendingPromises: Promise<void>[] = [];
 				const pendingFriends: Friend[] = [];
 				const acceptedFriends: IReplyGetFriend[] = [];
-<<<<<<< HEAD
 				for (const friend of friendsResponse) {
 					if (friend.accepted) acceptedFriends.push(friend);
 					else {
-=======
-				
-				for (const friend of friendsResponse) {
-					if (friend.accepted) {
-						acceptedFriends.push(friend);
-					} else {
->>>>>>> caf15fff
 						pendingPromises.push(DbService.getFriendship(friend.id)
 							.then(friendshipStatus => {
 								pendingFriends.push({
@@ -169,14 +126,7 @@
 					}
 				}
 				
-<<<<<<< HEAD
 				if (pendingPromises.length > 0) await Promise.all(pendingPromises);
-=======
-				if (pendingPromises.length > 0) {
-					await Promise.all(pendingPromises);
-				}
-				
->>>>>>> caf15fff
 				this.updateInternalState({
 					pendingFriends,
 					acceptedFriends,
@@ -193,6 +143,7 @@
 			}
 		} catch (error) {
 			NotificationManager.showError('Failed to load friends data');
+			NotificationManager.showError('Failed to load friends data');
 			this.updateInternalState({
 				pendingFriends: [],
 				acceptedFriends: [],
@@ -219,6 +170,26 @@
 	 * Handles removing a friend
 	 * @param friendId - ID of the friend to remove
 	 */
+		}
+	}
+	
+	/**
+	 * Refreshes the friends data
+	 */
+	public refreshData(): void {
+		const state = this.getInternalState();
+		if (state.dataLoadInProgress || !state.profile) return;
+		this.loadFriendsData();
+	}
+	
+	// =========================================
+	// EVENT HANDLERS
+	// =========================================
+	
+	/**
+	 * Handles removing a friend
+	 * @param friendId - ID of the friend to remove
+	 */
 	private async handleRemoveFriend(friendId: string): Promise<void> {
 		try {
 			await DbService.removeFriend(friendId);
@@ -236,11 +207,33 @@
 		try {
 			await DbService.acceptFriendRequest(friendId);
 			await this.loadFriendsData();
+			await this.loadFriendsData();
+		} catch (error) {
+			NotificationManager.showError('Failed to remove friend');
+		}
+	}
+	
+	/**
+	 * Handles accepting a friend request
+	 * @param friendId - ID of the friend request to accept
+	 */
+	private async handleAcceptFriend(friendId: string): Promise<void> {
+		try {
+			await DbService.acceptFriendRequest(friendId);
+			await this.loadFriendsData();
 		} catch (error) {
 			NotificationManager.showError('Failed to accept friend request');
-		}
-	}
-	
+			NotificationManager.showError('Failed to accept friend request');
+		}
+	}
+	
+	// =========================================
+	// RENDERING
+	// =========================================
+	
+	/**
+	 * Renders the friends component into its container
+	 */
 	// =========================================
 	// RENDERING
 	// =========================================
@@ -259,15 +252,23 @@
 						${state.isCurrentUser && state.pendingFriends.length > 0 ? html`
 							<div class="friends-section pending-friends-section">
 								<h3>Pending Requests (${state.pendingFriends.length})</h3>
+								<h3>Pending Requests (${state.pendingFriends.length})</h3>
 								<div class="friends-list">
 									${state.pendingFriends.map(friend => html`
 										<div class="friend-card pending">
 											<div class="friend-info" onClick=${() => state.handlers.onPlayerClick(friend.username)}>
 												<img class="friend-avatar" src="${friend.pic}" alt="${friend.username || 'Unknown'}"/>
+												<img class="friend-avatar" src="${friend.pic}" alt="${friend.username || 'Unknown'}"/>
 												<div class="friend-details">
+													<span class="friend-name">${friend.username || 'Unknown User'}</span>
 													<span class="friend-name">${friend.username || 'Unknown User'}</span>
 												</div>
 											</div>
+											${state.isCurrentUser ? 
+												(friend.requesting === state.currentUserId
+													? html`<button class="cancel-friend-button" onClick=${() => this.handleRemoveFriend(friend.id)}>Cancel</button>` 
+													: html`<button class="accept-friend-button" onClick=${() => this.handleAcceptFriend(friend.id)}>Accept</button>`)
+												: ''}
 											${state.isCurrentUser ? 
 												(friend.requesting === state.currentUserId
 													? html`<button class="cancel-friend-button" onClick=${() => this.handleRemoveFriend(friend.id)}>Cancel</button>` 
@@ -289,7 +290,9 @@
 											<div class="friend-card">
 												<div class="friend-info" onClick=${() => state.handlers.onPlayerClick(friend.username)}>
 													<img class="friend-avatar" src="${friend.pic}" alt="${friend.username || 'Unknown'}"/>
+													<img class="friend-avatar" src="${friend.pic}" alt="${friend.username || 'Unknown'}"/>
 													<div class="friend-details">
+														<span class="friend-name">${friend.username || 'Unknown User'}</span>
 														<span class="friend-name">${friend.username || 'Unknown User'}</span>
 													</div>
 												</div>
@@ -308,4 +311,6 @@
 		`;
 		render(template, this.container);
 	}
+}
+
 }