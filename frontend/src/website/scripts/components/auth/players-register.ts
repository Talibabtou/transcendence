--- conflicted
+++ resolved
@@ -1,10 +1,5 @@
-<<<<<<< HEAD
 import { ErrorCodes } from '@shared/constants/error.const';
 import { Component, GuestAuthComponent } from '@website/scripts/components';
-=======
-import { Component, GuestAuthComponent } from '@website/scripts/components';
-import { ASCII_ART, appState, TournamentCache, AppStateManager } from '@website/scripts/utils';
->>>>>>> caf15fff
 import { DbService, html, render, NotificationManager } from '@website/scripts/services';
 import { GameMode, PlayerData, PlayersRegisterState, IAuthComponent } from '@website/types';
 import { ASCII_ART, appState, TournamentCache, AppStateManager } from '@website/scripts/utils';
@@ -17,6 +12,14 @@
 	private maxPlayers: number = 2;
 	private onShowTournamentSchedule?: () => void;
 	
+	/**
+	 * Creates a new players registration component
+	 * @param container - The HTML element to render the component into
+	 * @param gameMode - The game mode (MULTI or TOURNAMENT)
+	 * @param onAllPlayersRegistered - Callback when all players are registered
+	 * @param onBack - Callback when back button is clicked
+	 * @param onShowTournamentSchedule - Callback to show tournament schedule
+	 */
 	/**
 	 * Creates a new players registration component
 	 * @param container - The HTML element to render the component into
@@ -37,30 +40,16 @@
 			host: null,
 			guests: [],
 			isReadyToPlay: false
+			isReadyToPlay: false
 		});
 		this.onAllPlayersRegistered = onAllPlayersRegistered;
 		this.onBack = onBack;
 		this.onShowTournamentSchedule = onShowTournamentSchedule;
-<<<<<<< HEAD
 		if (gameMode === GameMode.TOURNAMENT) this.maxPlayers = 4;
 		this.initializeHost();
 		this.handleGuestAuthenticatedEvent = this.handleGuestAuthenticatedEvent.bind(this);
 		document.addEventListener('guest-authenticated', this.handleGuestAuthenticatedEvent);
 		document.addEventListener('auth-cancelled', this.handleAuthCancelled.bind(this));
-=======
-		
-		if (gameMode === GameMode.TOURNAMENT) {
-			this.maxPlayers = 4;
-		}
-		
-		this.initializeHost();
-		
-		this.handleGuestAuthenticatedEvent = this.handleGuestAuthenticatedEvent.bind(this);
-		
-		document.addEventListener('guest-authenticated', this.handleGuestAuthenticatedEvent);
-		document.addEventListener('auth-cancelled', this.handleAuthCancelled.bind(this));
-		
->>>>>>> caf15fff
 		window.addEventListener('user:theme-updated', this.handleUserThemeUpdated.bind(this));
 	}
 	
@@ -72,10 +61,6 @@
 		if (currentUser && currentUser.id) {
 			const hostId = currentUser.id;
 			const hostTheme = AppStateManager.getUserAccentColor(hostId);
-<<<<<<< HEAD
-=======
-			
->>>>>>> caf15fff
 			const hostData: PlayerData = {
 				id: hostId,
 				username: currentUser.username || 'Player 1',
@@ -83,11 +68,8 @@
 				isConnected: true,
 				theme: hostTheme,
 				elo: 0
+				elo: 0
 			};
-<<<<<<< HEAD
-=======
-
->>>>>>> caf15fff
 			DbService.getUser(hostId)
 				.then(userFromDb => {
 					hostData.username = userFromDb.username || hostData.username;
@@ -108,36 +90,27 @@
 				})
 				.catch(error => {
 					if (error && typeof error === 'object' && 'code' in error && error.code === ErrorCodes.PICTURE_NOT_FOUND) {
+					if (error && typeof error === 'object' && 'code' in error && error.code === ErrorCodes.PICTURE_NOT_FOUND) {
 					} else {
 						NotificationManager.handleError(error);
-<<<<<<< HEAD
 						this.handleBack();
-=======
->>>>>>> caf15fff
 					}
 				})
 				.finally(() => {
 					appState.setPlayerAccentColor(1, hostData.theme, hostData.id);
 					this.updateInternalState({ host: { ...hostData } });
 				});
-<<<<<<< HEAD
 		} else NotificationManager.showError('Host authentication required');
-=======
-		} else {
-			NotificationManager.showError('Host authentication required');
-		}
->>>>>>> caf15fff
-	}
-	
+	}
+	
+	/**
+	 * Renders the component into its container
+	 */
 	/**
 	 * Renders the component into its container
 	 */
 	render(): void {
 		const state = this.getInternalState();
-<<<<<<< HEAD
-=======
-		
->>>>>>> caf15fff
 		this.container.className = 'players-register-container';
 		let template;
 		if (state.gameMode === GameMode.MULTI) {
@@ -233,16 +206,9 @@
 			`;
 		}
 		render(template, this.container);
-<<<<<<< HEAD
 		this.setupAuthComponent();
 	}
 
-=======
-		
-		this.setupAuthComponent();
-	}
-	
->>>>>>> caf15fff
 	/**
 	 * Cleans up resources and removes event listeners
 	 */
@@ -250,10 +216,6 @@
 		document.removeEventListener('guest-authenticated', this.handleGuestAuthenticatedEvent);
 		document.removeEventListener('auth-cancelled', this.handleAuthCancelled.bind(this));
 		window.removeEventListener('user:theme-updated', this.handleUserThemeUpdated.bind(this));
-<<<<<<< HEAD
-=======
-		
->>>>>>> caf15fff
 		this.authManagers.forEach(manager => manager.destroy());
 		this.authManagers.clear();
 		super.destroy();
@@ -265,6 +227,8 @@
 	
 	/**
 	 * Renders the host player with color selection
+	 * @param host - The host player data
+	 * @returns HTML template for the host player
 	 * @param host - The host player data
 	 * @returns HTML template for the host player
 	 */
@@ -312,6 +276,8 @@
 	 * Renders a connected guest with color selection
 	 * @param guest - The guest player data
 	 * @returns HTML template for the guest player
+	 * @param guest - The guest player data
+	 * @returns HTML template for the guest player
 	 */
 	private renderConnectedGuest(guest: PlayerData | null): any {
 		if (!guest || !guest.id) return '';
@@ -357,16 +323,15 @@
 	 * Renders the play button based on player readiness
 	 * @param state - The current component state
 	 * @returns HTML template for the play button
+	 * Renders the play button based on player readiness
+	 * @param state - The current component state
+	 * @returns HTML template for the play button
 	 */
 	private renderPlayButton(state: PlayersRegisterState): any {
 		const requiredPlayers = this.maxPlayers;
 		const connectedCount = (state.host ? 1 : 0) + 
 			state.guests.filter(g => g && g.isConnected).length;
 		const isReady = connectedCount >= requiredPlayers;
-<<<<<<< HEAD
-=======
-		
->>>>>>> caf15fff
 		return html`
 			<div class="play-button-container">
 				${isReady ? html`
@@ -383,6 +348,7 @@
 	// =========================================
 	
 	/**
+	 * Sets up the authentication component based on game mode
 	 * Sets up the authentication component based on game mode
 	 */
 	private setupAuthComponent(): void {
@@ -396,13 +362,7 @@
 						this.authContainer = document.createElement('div');
 						this.authContainer.id = 'guest-auth-container';
 						this.authContainer.className = 'player-auth-wrapper simplified-auth-container';
-<<<<<<< HEAD
 						const playerLabel = guestSide.querySelector('.player-label');
-=======
-						
-						const playerLabel = guestSide.querySelector('.player-label');
-						
->>>>>>> caf15fff
 						guestSide.innerHTML = '';
 						if (playerLabel) guestSide.appendChild(playerLabel);
 						else {
@@ -413,18 +373,10 @@
 						}
 						guestSide.appendChild(this.authContainer);
 					}
-<<<<<<< HEAD
-=======
-					
->>>>>>> caf15fff
 					if (this.authManagers.has('guest')) {
 						this.authManagers.get('guest')?.destroy();
 						this.authManagers.delete('guest');
 					}
-<<<<<<< HEAD
-=======
-					
->>>>>>> caf15fff
 					const authManager = new GuestAuthComponent(this.authContainer);
 					this.authManagers.set('guest', authManager);
 					authManager.show();
@@ -432,50 +384,27 @@
 			}
 		} else if (state.gameMode === GameMode.TOURNAMENT) {
 			const nextAuthIndex = state.guests.filter(g => g && g.isConnected).length;
-<<<<<<< HEAD
-=======
-			
->>>>>>> caf15fff
 			if (nextAuthIndex < 3) {
 				const guestSides = this.container.querySelectorAll('.guest-side');
 				const targetGuestSide = guestSides[nextAuthIndex];
 				if (targetGuestSide) {
 					const playerLabel = targetGuestSide.querySelector('.player-label');
 					const labelContent = playerLabel ? playerLabel.innerHTML : `PLAYER ${nextAuthIndex + 2}`;
-<<<<<<< HEAD
 					const authContainerId = `guest-auth-container-${nextAuthIndex}`;
 					targetGuestSide.innerHTML = '';
-=======
-					
-					const authContainerId = `guest-auth-container-${nextAuthIndex}`;
-					targetGuestSide.innerHTML = '';
-					
->>>>>>> caf15fff
 					const newLabel = document.createElement('div');
 					newLabel.className = 'player-label';
 					newLabel.innerHTML = labelContent;
 					targetGuestSide.appendChild(newLabel);
-<<<<<<< HEAD
-=======
-					
->>>>>>> caf15fff
 					const authContainer = document.createElement('div');
 					authContainer.id = authContainerId;
 					authContainer.className = 'player-auth-wrapper simplified-auth-container';
 					targetGuestSide.appendChild(authContainer);
-<<<<<<< HEAD
-=======
-					
->>>>>>> caf15fff
 					const managerId = `guest-${nextAuthIndex}`;
 					if (this.authManagers.has(managerId)) {
 						this.authManagers.get(managerId)?.destroy();
 						this.authManagers.delete(managerId);
 					}
-<<<<<<< HEAD
-=======
-					
->>>>>>> caf15fff
 					const authManager = new GuestAuthComponent(authContainer);
 					this.authManagers.set(managerId, authManager);
 					authManager.show();
@@ -486,9 +415,12 @@
 	
 	// =========================================
 	// EVENT HANDLERS
-	// =========================================
-	
-	/**
+	// EVENT HANDLERS
+	// =========================================
+	
+	/**
+	 * Handles the guest-authenticated event
+	 * @param event - The authentication event
 	 * Handles the guest-authenticated event
 	 * @param event - The authentication event
 	 */
@@ -497,13 +429,7 @@
 		if (customEvent.detail && customEvent.detail.user) {
 			const userData = customEvent.detail.user;
 			const position = customEvent.detail.position;
-<<<<<<< HEAD
 			const guestId = userData.id;
-=======
-			
-			const guestId = userData.id;
-			
->>>>>>> caf15fff
 			const guestData: PlayerData = {
 				id: guestId,
 				username: userData.username,
@@ -518,6 +444,8 @@
 	};
 	
 	/**
+	 * Handles user theme updates from other components
+	 * @param event - The theme update event
 	 * Handles user theme updates from other components
 	 * @param event - The theme update event
 	 */
@@ -547,16 +475,15 @@
 	/**
 	 * Processes guest authentication with received data
 	 * @param guestDataFromEvent - The guest player data from auth event
+	 * Processes guest authentication with received data
+	 * @param guestDataFromEvent - The guest player data from auth event
 	 */
 	private handleGuestAuthenticated(guestDataFromEvent: PlayerData): void {
 		if (!guestDataFromEvent || !guestDataFromEvent.id) {
 			NotificationManager.showError('No guest data or guest ID received from auth event');
+			NotificationManager.showError('No guest data or guest ID received from auth event');
 			return;
 		}
-<<<<<<< HEAD
-=======
-		
->>>>>>> caf15fff
 		const guestSelectedTheme = AppStateManager.getUserAccentColor(guestDataFromEvent.id);
 		const guestData: PlayerData = {
 			...guestDataFromEvent,
@@ -585,7 +512,9 @@
 			})
 			.catch(error => {
 				if (error && typeof error === 'object' && 'code' in error && error.code === ErrorCodes.PICTURE_NOT_FOUND) {
+				if (error && typeof error === 'object' && 'code' in error && error.code === ErrorCodes.PICTURE_NOT_FOUND) {
 				} else {
+					NotificationManager.handleError(error);
 					NotificationManager.handleError(error);
 				}
 			})
@@ -601,13 +530,12 @@
 	 * Continues guest authentication process after fetching details
 	 * 
 	 * @param guestData - The processed guest player data
+	 * Continues guest authentication process after fetching details
+	 * 
+	 * @param guestData - The processed guest player data
 	 */
 	private continueGuestAuthentication(guestData: PlayerData): void {
 		const state = this.getInternalState();
-<<<<<<< HEAD
-=======
-		
->>>>>>> caf15fff
 		if (state.host && state.host.id === guestData.id) {
 			const currentAuthManager = this.authManagers.get('guest') || 
 				this.authManagers.get(`guest-${state.guests.filter(g => g && g.isConnected).length}`);
@@ -623,21 +551,14 @@
 			if (currentAuthManager && typeof (currentAuthManager as any).showError === 'function') (currentAuthManager as any).showError('This user is already registered as a player');
 			return;
 		}
-<<<<<<< HEAD
-=======
-
->>>>>>> caf15fff
 		guestData.pfp = guestData.pfp || '/images/default-avatar.svg';
 		guestData.elo = guestData.elo !== undefined ? guestData.elo : 0;
 		guestData.username = guestData.username || 'Player';
 		guestData.theme = guestData.theme || AppStateManager.getUserAccentColor(guestData.id);
 		let updatedGuests: PlayerData[] = [...state.guests];
 		let isReadyToPlay = state.isReadyToPlay;
-<<<<<<< HEAD
-=======
-
->>>>>>> caf15fff
 		if (state.gameMode === GameMode.MULTI) {
+			updatedGuests = [guestData];
 			updatedGuests = [guestData];
 			appState.setPlayerAccentColor(2, guestData.theme as string, guestData.id);
 		} else if (state.gameMode === GameMode.TOURNAMENT) {
@@ -645,36 +566,25 @@
 			if (nextIndex >= 3) {
 				NotificationManager.showError('All player slots are filled');
 				return;
+			if (nextIndex >= 3) {
+				NotificationManager.showError('All player slots are filled');
+				return;
 			}
-<<<<<<< HEAD
 			while (updatedGuests.length <= nextIndex)
-=======
-			while (updatedGuests.length <= nextIndex) {
->>>>>>> caf15fff
 				updatedGuests.push({} as PlayerData); 
 			updatedGuests[nextIndex] = guestData;
 			const playerPosition = nextIndex + 2;
+			const playerPosition = nextIndex + 2;
 			appState.setPlayerAccentColor(playerPosition, guestData.theme as string, guestData.id);
 		}
-<<<<<<< HEAD
 		const connectedCount = (state.host ? 1 : 0) + 
 			updatedGuests.filter(g => g && g.isConnected).length;
 		isReadyToPlay = connectedCount >= this.maxPlayers;
-=======
-
-		const connectedCount = (state.host ? 1 : 0) + 
-			updatedGuests.filter(g => g && g.isConnected).length;
-		isReadyToPlay = connectedCount >= this.maxPlayers;
-
->>>>>>> caf15fff
 		this.updateInternalState({
 			guests: updatedGuests,
 			isReadyToPlay: isReadyToPlay
+			isReadyToPlay: isReadyToPlay
 		});
-<<<<<<< HEAD
-=======
-
->>>>>>> caf15fff
 		this.renderComponent();
 	}
 	
@@ -682,18 +592,9 @@
 	 * Handle auth cancelled event
 	 */
 	private handleAuthCancelled(): void {
-<<<<<<< HEAD
 		if (this.authManagers.has('guest')) {
 			this.authManagers.get('guest')?.destroy();
 			this.authManagers.delete('guest');
-=======
-		NotificationManager.showWarning('Guest registration cancelled. Please try again.');
-		
-		if (this.authManagers.has('guest')) {
-			this.authManagers.get('guest')?.destroy();
-			this.authManagers.delete('guest');
-			
->>>>>>> caf15fff
 			this.setupAuthComponent();
 		}
 	}
@@ -709,33 +610,24 @@
 		const state = this.getInternalState();
 		if (!state.host) {
 			NotificationManager.showError('Cannot start game: Missing host');
+			NotificationManager.showError('Cannot start game: Missing host');
 			return;
 		}
 		if (state.gameMode === GameMode.MULTI) {
 			document.getElementById('game-menu')?.remove();
 			if (!state.guests[0]) {
 				NotificationManager.showError('Cannot start game: Missing guest');
+				NotificationManager.showError('Cannot start game: Missing guest');
 				return;
 			}
-<<<<<<< HEAD
-=======
-			
->>>>>>> caf15fff
 			const hostId = state.host.id;
 			const guestId = state.guests[0].id;
 			const hostName = state.host.username || 'Player 1';
 			const guestName = state.guests[0].username || 'Player 2';
 			const hostColor = state.host.theme || '#ffffff';
 			const guestColor = state.guests[0].theme || '#ffffff';
-<<<<<<< HEAD
 			this.authManagers.forEach(manager => manager.destroy());
 			this.authManagers.clear();
-=======
-
-			this.authManagers.forEach(manager => manager.destroy());
-			this.authManagers.clear();
-
->>>>>>> caf15fff
 			this.onAllPlayersRegistered(
 				[hostId, guestId], 
 				[hostName, guestName],
@@ -745,17 +637,10 @@
 			const connectedGuests = state.guests.filter(g => g && g.isConnected);
 			if (connectedGuests.length < 3) {
 				NotificationManager.showError('Cannot start tournament: Not enough players');
+				NotificationManager.showError('Cannot start tournament: Not enough players');
 				return;
 			}
-<<<<<<< HEAD
 			if (typeof TournamentCache !== 'undefined' && TournamentCache.getTournamentData()) TournamentCache.clearTournament();
-=======
-
-			if (typeof TournamentCache !== 'undefined' && TournamentCache.getTournamentData()) {
-				TournamentCache.clearTournament();
-			}
-			
->>>>>>> caf15fff
 			const playerIds = [state.host.id, ...connectedGuests.map(g => g.id)];
 			const playerNames = [
 				state.host.username || 'Player 1',
@@ -807,10 +692,6 @@
 			manager.destroy();
 		});
 		this.authManagers.clear();
-<<<<<<< HEAD
-=======
-		
->>>>>>> caf15fff
 		this.onBack();
 	}
 }