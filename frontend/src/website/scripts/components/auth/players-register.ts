--- conflicted
+++ resolved
@@ -36,7 +36,6 @@
 		this.onAllPlayersRegistered = onAllPlayersRegistered;
 		this.onBack = onBack;
 		this.onShowTournamentSchedule = onShowTournamentSchedule;
-		
 		if (gameMode === GameMode.TOURNAMENT) this.maxPlayers = 4;
 		this.initializeHost();
 		this.handleGuestAuthenticatedEvent = this.handleGuestAuthenticatedEvent.bind(this);
@@ -61,18 +60,6 @@
 				theme: hostTheme,
 				elo: 0
 			};
-<<<<<<< HEAD
-			DbService.getUserProfile(hostId)
-				.then(userProfile => {
-					if (userProfile) {
-						hostData.username = userProfile.username || hostData.username;
-						hostData.elo = userProfile.summary?.elo || 0;
-						// Handle profile picture
-						if (userProfile.pics?.link) hostData.pfp = userProfile.pics.link;
-						appState.setPlayerAccentColor(1, hostData.theme, hostData.id);
-						this.updateInternalState({ host: { ...hostData } });
-=======
-
 			DbService.getUser(hostId)
 				.then(userFromDb => {
 					hostData.username = userFromDb.username || hostData.username;
@@ -89,7 +76,6 @@
 				.then(picResponse => {
 					if (picResponse && picResponse.link && picResponse.link !== 'undefined') {
 						hostData.pfp = picResponse.link;
->>>>>>> e400ed9e
 					}
 				})
 				.catch(error => {
@@ -208,7 +194,7 @@
 		render(template, this.container);
 		this.setupAuthComponent();
 	}
-	
+
 	/**
 	 * Cleans up resources and removes event listeners
 	 */
@@ -476,16 +462,6 @@
 			elo: guestDataFromEvent.elo !== undefined ? guestDataFromEvent.elo : 0,
 			isConnected: true
 		};
-<<<<<<< HEAD
-		DbService.getUserProfile(guestData.id)
-			.then(userProfile => {
-				if (userProfile) {
-					guestData.username = userProfile.username || guestData.username;
-					guestData.elo = userProfile.summary?.elo || 0;
-					// Handle profile picture
-					if (userProfile.pics?.link) guestData.pfp = userProfile.pics.link;
-=======
-
 		DbService.getUser(guestData.id)
 			.then(userFromDb => {
 				guestData.username = userFromDb.username || guestData.username;
@@ -502,19 +478,13 @@
 			.then(picResponse => {
 				if (picResponse && picResponse.link && picResponse.link !== 'undefined') {
 					guestData.pfp = picResponse.link;
->>>>>>> e400ed9e
 				}
 			})
 			.catch(error => {
 				if (error && typeof error === 'object' && 'code' in error && error.code === ErrorCodes.PICTURE_NOT_FOUND) {
-<<<<<<< HEAD
-				} else NotificationManager.handleError(error);
-=======
 				} else {
 					NotificationManager.handleError(error);
-					this.handleBack();
 				}
->>>>>>> e400ed9e
 			})
 			.finally(() => {
 				guestData.pfp = guestData.pfp || '/images/default-avatar.svg';
@@ -534,10 +504,7 @@
 		if (state.host && state.host.id === guestData.id) {
 			const currentAuthManager = this.authManagers.get('guest') || 
 				this.authManagers.get(`guest-${state.guests.filter(g => g && g.isConnected).length}`);
-			
-			if (currentAuthManager && typeof (currentAuthManager as any).showError === 'function') {
-				(currentAuthManager as any).showError('This user is already the host');
-			}
+			if (currentAuthManager && typeof (currentAuthManager as any).showError === 'function') (currentAuthManager as any).showError('This user is already the host');
 			return;
 		}
 		const isDuplicate = state.guests.some(guest => 
@@ -546,21 +513,13 @@
 		if (isDuplicate) {
 			const currentAuthManager = this.authManagers.get('guest') || 
 				this.authManagers.get(`guest-${state.guests.filter(g => g && g.isConnected).length}`);
-			
-			if (currentAuthManager && typeof (currentAuthManager as any).showError === 'function') {
-				(currentAuthManager as any).showError('This user is already registered as a player');
-			}
+			if (currentAuthManager && typeof (currentAuthManager as any).showError === 'function') (currentAuthManager as any).showError('This user is already registered as a player');
 			return;
 		}
 		guestData.pfp = guestData.pfp || '/images/default-avatar.svg';
 		guestData.elo = guestData.elo !== undefined ? guestData.elo : 0;
 		guestData.username = guestData.username || 'Player';
 		guestData.theme = guestData.theme || AppStateManager.getUserAccentColor(guestData.id);
-<<<<<<< HEAD
-=======
-
-
->>>>>>> e400ed9e
 		let updatedGuests: PlayerData[] = [...state.guests];
 		let isReadyToPlay = state.isReadyToPlay;
 		if (state.gameMode === GameMode.MULTI) {
