import { IReplyGetFriend } from '@shared/types/friends.types';
import { UserProfile, LeaderboardEntry, PlayerData, AccentColor, GameMode } from '@website/types';
import { Friend } from '@website/scripts/components/profile/tabs/friends';

/**
 * Profile component state interface
 */
export interface ProfileState {
	profile: UserProfile | null;
	isLoading: boolean;
	isEditing: boolean;
	activeTab: string;
	initialized: boolean;
	historyPage: number;
	historyPageSize: number;
	historyIsLoading: boolean;
	tabsLoading: {
		summary: boolean;
		stats: boolean;
		history: boolean;
		friends: boolean;
		settings: boolean;
	};
	matchesCache: Map<number, ProcessedMatch>;
	currentProfileId: string | null;
	friendshipStatus?: any;
	pendingFriends: any[];
	isUserOnline?: boolean;
}

/**
 * Profile history component state interface
 */
export interface ProfileHistoryState {
	profile: UserProfile | null;
	historyPage: number;
	historyPageSize: number;
	allMatches: ProcessedMatch[];
	matches: ProcessedMatch[];
	isLoading: boolean;
	hasMoreMatches: boolean;
	dataLoadInProgress: boolean;
	handlers: {
		onPlayerClick: (username: string) => void;
	};
}

/**
 * Processed match interface for match history
 */
export interface ProcessedMatch {
	id: string;
	date: Date;
	opponent: string;
	opponentId: string;
	playerScore: number;
	opponentScore: number;
	result: 'win' | 'loss';
	finals: boolean;
}

/**
 * Profile history component state interface
 */
export interface ProfileHistoryState {
	profile: UserProfile | null;
	historyPage: number;
	historyPageSize: number;
	allMatches: ProcessedMatch[];
	matches: ProcessedMatch[];
	isLoading: boolean;
	hasMoreMatches: boolean;
	dataLoadInProgress: boolean;
	handlers: {
		onPlayerClick: (username: string) => void;
	};
}

/**
 * Processed match interface for match history
 */
export interface ProcessedMatch {
	id: string;
	date: Date;
	opponent: string;
	opponentId: string;
	playerScore: number;
	opponentScore: number;
	result: 'win' | 'loss';
}

/**
 * Leaderboard component state interface
 */
export interface LeaderboardState {
	leaderboardData: LeaderboardEntry[];
	isLoading: boolean;
}

// Define the app state interface
export interface AppState {
	auth: {
		isAuthenticated: boolean;
		user: any | null;
		jwtToken: string | null;
	};
	accentColor: AccentColor;
	accentColors: {
		accent1: string;
		accent2: string;
		accent3: string;
		accent4: string;
	};
	players: {
		[playerId: string]: PlayerData;
	};
}

export interface ProfileSettingsState {
	profile: UserProfile | null;
	isUploading: boolean;
	uploadSuccess: boolean;
	saveSuccess: boolean;
	noChangesMessage: string | null;
	is2FALoading?: boolean;
	formData: {
		username: string;
		email: string;
		password: string;
		confirmPassword: string;
	};
	formErrors: {
		username?: string;
		email?: string;
		password?: string;
		confirmPassword?: string;
		form?: string;
		twoFA?: string;
	};
}

/**
 * Profile stats component state interface
 */
export interface ProfileStatsState {
	isLoading: boolean;
	eloChartRendered: boolean;
	matchDurationChartRendered: boolean;
	dailyActivityChartRendered: boolean;
	goalDurationChartRendered: boolean;
	profile?: any;
	playerStats?: any;
	cleanup?: {
		eloChart?: () => void;
		matchDurationChart?: () => void;
		dailyActivityChart?: () => void;
		goalDurationChart?: () => void;
	};
	dataLoadInProgress: boolean;
}

export interface GameCanvasState {
	visible: boolean;
	isPlaying: boolean;
	isPaused: boolean;
}

export enum GameState {
	MENU = 'menu',
	PLAYER_REGISTRATION = 'player_registration',
	TOURNAMENT = 'tournament',
	PLAYING = 'playing',
	GAME_OVER = 'game_over'
}

export interface GameComponentState {
	currentState: GameState;
	currentMode: GameMode;
	playerIds?: string[];
	playerNames?: string[];
	playerColors?: string[];
<<<<<<< HEAD
	tournamentId?: string;
	isFinal?: boolean;
=======
>>>>>>> caf15fff
}

export enum Route {
	GAME = 'game',
	LEADERBOARD = 'leaderboard',
	PROFILE = 'profile',
	AUTH = 'auth'
}

export interface TournamentTransitionsState {
	visible: boolean;
	phase: TournamentPhase;
	currentScreen: 'schedule' | 'winner';
}

export interface TournamentPlayer {
	id: string;
	name: string;
	color: string;
	wins: number;
	gamesWon: number;
	gamesLost: number;
}

export interface TournamentMatch {
	player1Index: number;
	player2Index: number;
	gamesPlayed: number;
	games: {
		winner: number;
		player1Score: number;
		player2Score: number;
<<<<<<< HEAD
		matchId?: string;
=======
		matchId?: number;
>>>>>>> caf15fff
	}[];
	winner?: number;
	completed: boolean;
	isCurrent?: boolean;
	isFinals: boolean;
}

export type TournamentPhase = 'pool' | 'finals' | 'complete';

export interface ProfileFriendsState {
	profile: UserProfile | null;
	friends: IReplyGetFriend[];
	pendingFriends: Friend[];
	acceptedFriends: IReplyGetFriend[];
	isLoading: boolean;
	isCurrentUser: boolean;
	handlers: {
		onPlayerClick: (username: string) => void;
	};
	dataLoadInProgress: boolean;
	currentUserId: string;
}<|MERGE_RESOLUTION|>--- conflicted
+++ resolved
@@ -1,6 +1,6 @@
 import { IReplyGetFriend } from '@shared/types/friends.types';
+import { Friend } from '@website/scripts/components/profile/tabs/friends';
 import { UserProfile, LeaderboardEntry, PlayerData, AccentColor, GameMode } from '@website/types';
-import { Friend } from '@website/scripts/components/profile/tabs/friends';
 
 /**
  * Profile component state interface
@@ -90,6 +90,36 @@
 }
 
 /**
+ * Profile history component state interface
+ */
+export interface ProfileHistoryState {
+	profile: UserProfile | null;
+	historyPage: number;
+	historyPageSize: number;
+	allMatches: ProcessedMatch[];
+	matches: ProcessedMatch[];
+	isLoading: boolean;
+	hasMoreMatches: boolean;
+	dataLoadInProgress: boolean;
+	handlers: {
+		onPlayerClick: (username: string) => void;
+	};
+}
+
+/**
+ * Processed match interface for match history
+ */
+export interface ProcessedMatch {
+	id: string;
+	date: Date;
+	opponent: string;
+	opponentId: string;
+	playerScore: number;
+	opponentScore: number;
+	result: 'win' | 'loss';
+}
+
+/**
  * Leaderboard component state interface
  */
 export interface LeaderboardState {
@@ -137,109 +167,4 @@
 		form?: string;
 		twoFA?: string;
 	};
-}
-
-/**
- * Profile stats component state interface
- */
-export interface ProfileStatsState {
-	isLoading: boolean;
-	eloChartRendered: boolean;
-	matchDurationChartRendered: boolean;
-	dailyActivityChartRendered: boolean;
-	goalDurationChartRendered: boolean;
-	profile?: any;
-	playerStats?: any;
-	cleanup?: {
-		eloChart?: () => void;
-		matchDurationChart?: () => void;
-		dailyActivityChart?: () => void;
-		goalDurationChart?: () => void;
-	};
-	dataLoadInProgress: boolean;
-}
-
-export interface GameCanvasState {
-	visible: boolean;
-	isPlaying: boolean;
-	isPaused: boolean;
-}
-
-export enum GameState {
-	MENU = 'menu',
-	PLAYER_REGISTRATION = 'player_registration',
-	TOURNAMENT = 'tournament',
-	PLAYING = 'playing',
-	GAME_OVER = 'game_over'
-}
-
-export interface GameComponentState {
-	currentState: GameState;
-	currentMode: GameMode;
-	playerIds?: string[];
-	playerNames?: string[];
-	playerColors?: string[];
-<<<<<<< HEAD
-	tournamentId?: string;
-	isFinal?: boolean;
-=======
->>>>>>> caf15fff
-}
-
-export enum Route {
-	GAME = 'game',
-	LEADERBOARD = 'leaderboard',
-	PROFILE = 'profile',
-	AUTH = 'auth'
-}
-
-export interface TournamentTransitionsState {
-	visible: boolean;
-	phase: TournamentPhase;
-	currentScreen: 'schedule' | 'winner';
-}
-
-export interface TournamentPlayer {
-	id: string;
-	name: string;
-	color: string;
-	wins: number;
-	gamesWon: number;
-	gamesLost: number;
-}
-
-export interface TournamentMatch {
-	player1Index: number;
-	player2Index: number;
-	gamesPlayed: number;
-	games: {
-		winner: number;
-		player1Score: number;
-		player2Score: number;
-<<<<<<< HEAD
-		matchId?: string;
-=======
-		matchId?: number;
->>>>>>> caf15fff
-	}[];
-	winner?: number;
-	completed: boolean;
-	isCurrent?: boolean;
-	isFinals: boolean;
-}
-
-export type TournamentPhase = 'pool' | 'finals' | 'complete';
-
-export interface ProfileFriendsState {
-	profile: UserProfile | null;
-	friends: IReplyGetFriend[];
-	pendingFriends: Friend[];
-	acceptedFriends: IReplyGetFriend[];
-	isLoading: boolean;
-	isCurrentUser: boolean;
-	handlers: {
-		onPlayerClick: (username: string) => void;
-	};
-	dataLoadInProgress: boolean;
-	currentUserId: string;
 }