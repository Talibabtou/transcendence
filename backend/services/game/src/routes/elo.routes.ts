<<<<<<< HEAD
import { FastifyInstance } from 'fastify';
import { getElo, getElos, createElo, getLeaderboard } from '../controllers/elo.controller.js';
import { IId } from '../shared/types/elo.type.js';
=======
import { FastifyInstance } from 'fastify'
import { 
  getElo, 
  getElos,
	createElo,
	getLeaderboard
} from '../controllers/elo.controller.js'

import { 
  getEloSchema, 
  getElosSchema,
	createEloSchema,
	getLeaderboardSchema
} from '../../../../shared/schemas/elo.schema.js'
>>>>>>> 7769743c

export default async function eloRoutes(fastify: FastifyInstance) {
  fastify.get('/elo', getElos);

<<<<<<< HEAD
  fastify.post<{ Params: IId }>('/elo/:id', createElo);
=======
	fastify.get('/leaderboard', { 
    schema: {
			...getLeaderboardSchema,
      tags: ['elos']
    }
  }, getLeaderboard)
}
>>>>>>> 7769743c

  fastify.get('/elo/:id', getElo);

  fastify.get('/elo/leaderboard', getLeaderboard);
}<|MERGE_RESOLUTION|>--- conflicted
+++ resolved
@@ -1,8 +1,3 @@
-<<<<<<< HEAD
-import { FastifyInstance } from 'fastify';
-import { getElo, getElos, createElo, getLeaderboard } from '../controllers/elo.controller.js';
-import { IId } from '../shared/types/elo.type.js';
-=======
 import { FastifyInstance } from 'fastify'
 import { 
   getElo, 
@@ -17,14 +12,33 @@
 	createEloSchema,
 	getLeaderboardSchema
 } from '../../../../shared/schemas/elo.schema.js'
->>>>>>> 7769743c
 
 export default async function eloRoutes(fastify: FastifyInstance) {
-  fastify.get('/elo', getElos);
+  // Get all goals with optional filters
+  fastify.get('/', { 
+    schema: {
+      ...getElosSchema,
+      tags: ['elos']
+    }
+  }, getElos)
+  
+	// make it only accessible from auth service
+	fastify.post('/', { 
+    schema: {
+      ...createEloSchema,
+      tags: ['elos']
+    }
+  }, createElo)
 
-<<<<<<< HEAD
-  fastify.post<{ Params: IId }>('/elo/:id', createElo);
-=======
+
+  // Get a specific goal by ID
+  fastify.get('/:id', { 
+    schema: {
+      ...getEloSchema,
+      tags: ['elos']
+    }
+  }, getElo)
+
 	fastify.get('/leaderboard', { 
     schema: {
 			...getLeaderboardSchema,
@@ -32,9 +46,5 @@
     }
   }, getLeaderboard)
 }
->>>>>>> 7769743c
 
-  fastify.get('/elo/:id', getElo);
 
-  fastify.get('/elo/leaderboard', getLeaderboard);
-}