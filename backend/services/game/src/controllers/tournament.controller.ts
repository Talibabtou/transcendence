<<<<<<< HEAD
import { FastifyRequest, FastifyReply } from 'fastify';
import {
  ErrorCodes,
  createErrorResponse,
} from '../shared/constants/error.const.js';
import { recordFastDatabaseMetrics } from '../telemetry/metrics.js';
import {
  Match,
  GetTournamentQuery,
  GetTournamentsQuery,
} from '../shared/types/match.type.js';

// Get a single matches by tournament ID
export async function getTournament(
  request: FastifyRequest<{
    Params: GetTournamentQuery;
  }>,
  reply: FastifyReply
): Promise<void> {
  const { tournament_id } = request.params;
  try {
    const startTime = performance.now();
    const tournament = (await request.server.db.get(
      'SELECT * FROM matches WHERE tournament_id = ?',
      tournament_id
    )) as Match[] | null;
    recordFastDatabaseMetrics(
      'SELECT',
      'matches',
      performance.now() - startTime
    );
=======
import { FastifyRequest, FastifyReply, FastifyInstance } from 'fastify'
import { ErrorCodes, createErrorResponse } from '../../../../shared/constants/error.const.js'
import { recordFastDatabaseMetrics} from '../telemetry/metrics.js'
import { 
  Match,
	GetTournamentsQuery,
	Finalist
} from '@shared/types/match.type.js'


// Get a single matches by tournament ID
export async function getTournament(request: FastifyRequest<{
  Params: {id: string}
}>, reply: FastifyReply): Promise<void> {
  const { id } = request.params
  try {
    const startTime = performance.now();
    const tournament = await request.server.db.all('SELECT * FROM matches WHERE tournament_id = ?', id) as Match[] | null
    recordFastDatabaseMetrics('SELECT', 'matches', (performance.now() - startTime));
>>>>>>> 7769743c
    if (!tournament) {
      const errorResponse = createErrorResponse(
        404,
        ErrorCodes.TOURNAMENT_NOT_FOUND
      );
      return reply.code(404).send(errorResponse);
    }
    return reply.code(200).send(tournament);
  } catch (error) {
    const errorResponse = createErrorResponse(500, ErrorCodes.INTERNAL_ERROR);
    return reply.code(500).send(errorResponse);
  }
}

// Get multiple matches with optional filters
export async function getTournaments(
  request: FastifyRequest<{
    Querystring: GetTournamentsQuery;
  }>,
  reply: FastifyReply
): Promise<void> {
  const { player_id, limit = 10, offset = 0 } = request.query;
  try {
    let query = 'SELECT * FROM matches WHERE 1=1';
    const params = [];
    if (player_id !== undefined) {
      query += ' AND (player_1 = ? OR player_2 = ?)';
      params.push(player_id, player_id);
    }
    query += ' AND tournament_id IS NOT NULL AND final = TRUE';
    query += ' ORDER BY created_at DESC LIMIT ? OFFSET ?';
    params.push(limit, offset);
    //parameterized queries
    const startTime = performance.now();
    const matches = (await request.server.db.all(query, params)) as Match[];
    recordFastDatabaseMetrics(
      'SELECT',
      'matches',
      performance.now() - startTime
    );
    return reply.code(200).send(matches);
  } catch (error) {
    const errorResponse = createErrorResponse(500, ErrorCodes.INTERNAL_ERROR);
    return reply.code(500).send(errorResponse);
  }
}

// get final matches
<<<<<<< HEAD
export async function getFinalMatches(
  request: FastifyRequest<{
    Params: GetTournamentQuery;
  }>,
  reply: FastifyReply
): Promise<void> {
  const { tournament_id } = request.params;
=======
// put back ultimateTie = 0 when we have a difference between 1 and 2

interface FinalResultObject {
  player_1: string | null;
  player_2: string | null;
}

// risk of undfined result
export async function getFinalMatches(request: FastifyRequest<{
  Params: {id: string}
}>, reply: FastifyReply): Promise<void> {
  const { id } = request.params
>>>>>>> 7769743c
  try {
		console.log(id)
    const startTime = performance.now();
<<<<<<< HEAD
    const matches = (await request.server.db.all(
      'SELECT * FROM matches WHERE tournament_id = ? AND final = TRUE',
      tournament_id
    )) as Match[];
    recordFastDatabaseMetrics(
      'SELECT',
      'matches',
      performance.now() - startTime
    );
    return reply.code(200).send(matches);
  } catch (error) {
    const errorResponse = createErrorResponse(500, ErrorCodes.INTERNAL_ERROR);
    return reply.code(500).send(errorResponse);
=======
    const matchCountResult = await request.server.db.get('SELECT total_matches FROM tournament_match_count WHERE tournament_id = ?', id);
    recordFastDatabaseMetrics('SELECT', 'matches', (performance.now() - startTime));
		if (matchCountResult.total_matches !== 6) {
			const errorResponse = createErrorResponse(400, ErrorCodes.TOURNAMENT_WRONG_MATCH_COUNT)
			return reply.code(400).send(errorResponse)
		}
		console.log("matchCountResult", matchCountResult)
		const topVictories = await request.server.db.all(
        'SELECT player_id, victory_count FROM tournament_top_victories WHERE tournament_id = ? LIMIT 4', // Ensure you get top 3
        id
    ) as Finalist[];
    if (topVictories.length < 3) {
        const errorResponse = createErrorResponse(400, ErrorCodes.TOURNAMENT_INSUFFICIENT_PLAYERS); // Or a more specific code
        return reply.code(400).send(errorResponse);
    }
		let finalResult: FinalResultObject = {player_1: null, player_2: null};
		if (topVictories[1].victory_count !== topVictories[2].victory_count) {
			console.log("topVictories", topVictories)
			finalResult = {"player_1": topVictories[0].player_id, "player_2": topVictories[1].player_id}
			return reply.code(200).send(finalResult)
		}
		console.log("topVictories", topVictories)
		let player1 = topVictories[0].player_id
		let player2 = topVictories[1].player_id
		let player3 = topVictories[2].player_id
		if (topVictories[0].victory_count !== topVictories[1].victory_count) {
			finalResult = {"player_1": topVictories[0].player_id, "player_2": null}
			player1 = topVictories[1].player_id
			player2 = topVictories[2].player_id
			player3 = topVictories[3].player_id
		}
		const topScorer = await topScorerTrio(request.server.db, id, player1, player2, player3)
		console.log("topScorer", topScorer)
		if (topScorer[0].goals_scored !== topScorer[1].goals_scored) {
				if (topScorer[1].goals_scored !== topScorer[2].goals_scored) {
					if (finalResult.player_1 === null) {
						finalResult = {"player_1": topScorer[0].player_id, "player_2": topScorer[1].player_id}
						console.log("topScorerTrio - duality", finalResult)
					}
					else {
						finalResult = {"player_1": finalResult.player_1, "player_2": topScorer[0].player_id}
						console.log("topScorerTrio", finalResult)
					}
					return reply.code(200).send(finalResult)
				}
				else if (finalResult.player_1 === null) {
					finalResult = {"player_1": topScorer[0].player_id, "player_2": null}
					finalResult = await duality(request.server.db, id, finalResult, topScorer[1].player_id, topScorer[2].player_id, 0)
					console.log("topScorerTrio - duality", finalResult)
				}
				else {
					finalResult = {"player_1": finalResult.player_1, "player_2": topScorer[0].player_id}
					console.log("topScorerTrio", finalResult)
				}
				return reply.code(200).send(finalResult)
		}
		else if (topScorer[0].goals_scored === topScorer[1].goals_scored && topScorer[1].goals_scored !== topScorer[2].goals_scored) {
			if (finalResult.player_1 === null) {
				finalResult = {"player_1": topScorer[0].player_id, "player_2": topScorer[1].player_id}
				console.log("topScorerTrio", finalResult)
			}
			else {
				finalResult = await duality(request.server.db, id, finalResult, topScorer[0].player_id, topScorer[1].player_id, 0)
				console.log("topScorerTrio - duality", finalResult)
			}
			return reply.code(200).send(finalResult)
		}
		const topDefense = await topDefenseTrio(request.server.db, id, player1, player2, player3)
		if (topDefense[0].goals_conceded !== topDefense[1].goals_conceded) {
			if (topDefense[1].goals_conceded !== topDefense[2].goals_conceded) {
				if (finalResult.player_1 === null) {
					finalResult = {"player_1": topDefense[0].player_id, "player_2": topDefense[1].player_id}
					console.log("topDefenseTrio - duality", finalResult)
				}
				else {
					finalResult = {"player_1": finalResult.player_1, "player_2": topDefense[0].player_id}
					console.log("topDefenseTrio", finalResult)
				}
				return reply.code(200).send(finalResult)
			}
			else if (finalResult.player_1 === null) {
				finalResult = {"player_1": topScorer[0].player_id, "player_2": null}
				finalResult = await duality(request.server.db, id, finalResult, topDefense[1].player_id, topDefense[2].player_id, 1)
				console.log("topDefenseTrio - duality", finalResult)
			}
			else {
				finalResult = {"player_1": finalResult.player_1, "player_2": topDefense[0].player_id}
				console.log("topDefenseTrio", finalResult)
			}
			return reply.code(200).send(finalResult)
	}
	else if (topDefense[0].goals_conceded === topDefense[1].goals_conceded && topDefense[1].goals_conceded !== topDefense[2].goals_conceded) {
		if (finalResult.player_1 === null) {
			finalResult = {"player_1": topDefense[0].player_id, "player_2": topDefense[1].player_id}
			console.log("topDefenseTrio", finalResult)
		}
		else {
			finalResult = await duality(request.server.db, id, finalResult, topDefense[0].player_id, topDefense[1].player_id, 1)
			console.log("topDefenseTrio - duality", finalResult)
		}
		return reply.code(200).send(finalResult)
	}
		const topSpeed = await topSpeedTrio(request.server.db, id, player1, player2, player3)
		if (finalResult.player_1 !== null) {
			finalResult = {"player_1": finalResult.player_1, "player_2": topSpeed[0].player_id}
			console.log("topSpeedTrio hello there", finalResult)
		}
		else {
			finalResult = {"player_1": topSpeed[0].player_id, "player_2": topSpeed[1].player_id}
			console.log("topSpeedTrio", finalResult)
		}
		return reply.code(200).send(finalResult)
  } catch (error) {
		console.error(error)
    const errorResponse = createErrorResponse(500, ErrorCodes.INTERNAL_ERROR)
    return reply.code(500).send(errorResponse)
>>>>>>> 7769743c
  }
}

async function topScorerTrio(
  db: FastifyInstance['db'],
  tournamentId: string,
  player1: string,
  player2: string,
	player3: string
): Promise<Finalist[]> {
	const topScorersQuery = `
    SELECT g.player AS player_id, COUNT(*) AS goals_scored
    FROM goal g JOIN matches m ON g.match_id = m.id
    WHERE m.tournament_id = ? AND m.active = FALSE AND g.player IN (?, ?, ?)
    GROUP BY g.player
    ORDER BY goals_scored DESC
    LIMIT 3;
  `;
  const topScorers = await db.all(topScorersQuery, [tournamentId, player1, player2, player3]) as Finalist[];
  return topScorers;
}

async function topDefenseTrio(
  db: FastifyInstance['db'],
  tournamentId: string,
  player1: string,
  player2: string,
	player3: string
): Promise<Finalist[]> {
  const topDefenseQuery = `
    SELECT
        p.player_id,
        COUNT(g.id) AS goals_conceded
    FROM
        (SELECT ? AS player_id UNION ALL SELECT ? AS player_id UNION ALL SELECT ? AS player_id) p -- Player 1, 2, 3 IDs
    LEFT JOIN
        matches m ON (m.player_1 = p.player_id OR m.player_2 = p.player_id) AND m.tournament_id = ? AND m.active = FALSE
    LEFT JOIN
        goal g ON m.id = g.match_id AND (
            (m.player_1 = p.player_id AND g.player = m.player_2) OR
            (m.player_2 = p.player_id AND g.player = m.player_1)
        )
    GROUP BY
        p.player_id
    ORDER BY
        goals_conceded ASC -- Lower conceded is better
    LIMIT 3;
		`;
	const topDefense = await db.all(topDefenseQuery, [player1, player2, player3, tournamentId]) as { player_id: string, goals_conceded: number }[];
	console.log("topDefense", topDefense)
  return topDefense;
}

async function topDefenseDuo(
  db: FastifyInstance['db'],
  tournamentId: string,
  player1: string,
  player2: string
): Promise<Finalist[]> {
  const topDefenseQuery = `
    SELECT
        p.player_id,
        COUNT(g.id) AS goals_conceded
    FROM
        (SELECT ? AS player_id UNION ALL SELECT ? AS player_id) p -- Player 1, 2 IDs
    LEFT JOIN
        matches m ON (m.player_1 = p.player_id OR m.player_2 = p.player_id) AND m.tournament_id = ? AND m.active = FALSE
    LEFT JOIN
        goal g ON m.id = g.match_id AND (
            (m.player_1 = p.player_id AND g.player = m.player_2) OR
            (m.player_2 = p.player_id AND g.player = m.player_1)
        )
    GROUP BY
        p.player_id
    ORDER BY
        goals_conceded ASC -- Lower conceded is better
    LIMIT 2;
		`;
	const topDefense = await db.all(topDefenseQuery, [player1, player2, tournamentId]) as { player_id: string, goals_conceded: number }[];
	console.log("topDefenseDuo", topDefense)
  return topDefense;
}

async function topSpeedTrio(
  db: FastifyInstance['db'],
  tournamentId: string,
  player1: string,
  player2: string,
	player3: string
): Promise<Finalist[]> {
  const topSpeedQuery = `
		SELECT g.player AS player_id, COALESCE(SUM(g.duration), 0) AS total_duration
		FROM goal g JOIN matches m ON g.match_id = m.id
		WHERE m.tournament_id = ? AND m.active = FALSE AND g.player IN (?, ?, ?)
		GROUP BY g.player
		ORDER BY total_duration ASC
		LIMIT 3;
		`;
	const topSpeed = await db.all(topSpeedQuery, [tournamentId, player1, player2, player3]) as Finalist[];
	console.log("topSpeed", topSpeed)
	return topSpeed;
}

async function topSpeedDuo(
  db: FastifyInstance['db'],
  tournamentId: string,
  player1: string,
  player2: string
): Promise<Finalist[]> {
  const topSpeedQuery = `
		SELECT g.player AS player_id, COALESCE(SUM(g.duration), 0) AS goal_duration
		FROM goal g JOIN matches m ON g.match_id = m.id
		WHERE m.tournament_id = ? AND m.active = FALSE AND g.player IN (?, ?)
		GROUP BY g.player
		ORDER BY goal_duration ASC
		LIMIT 2;
		`;
	const topSpeed = await db.all(topSpeedQuery, [tournamentId, player1, player2]) as Finalist[];
	console.log("topSpeedDuo", topSpeed)
	return topSpeed;
}

// risk of undfined result
async function duality(
  db: FastifyInstance['db'],
  tournamentId: string,
	finalResult: FinalResultObject,
  player1: string,
  player2: string,
  step: 0 | 1
): Promise<FinalResultObject> {
	try {
  if (step === 0) {
		const topDefense = await topDefenseDuo(db, tournamentId, player1, player2);
		if (topDefense[0].goals_conceded !== topDefense[1].goals_conceded) {
		if (finalResult.player_1 === null) {
			return {"player_1": topDefense[0].player_id, "player_2": topDefense[1].player_id}
		}
		else {
			return {"player_1": finalResult.player_1, "player_2": topDefense[0].player_id}
			}
		}
	}
	const topSpeed = await topSpeedDuo(db, tournamentId, player1, player2);
	if (finalResult.player_1 === null) {
		return {"player_1": topSpeed[0].player_id, "player_2": topSpeed[1].player_id}
	}
	else {
		return {"player_1": finalResult.player_1, "player_2": topSpeed[0].player_id}
	}
}
	catch (error) {
		console.error(error)
		return {"player_1": null, "player_2": null}
	}
}

<|MERGE_RESOLUTION|>--- conflicted
+++ resolved
@@ -1,36 +1,3 @@
-<<<<<<< HEAD
-import { FastifyRequest, FastifyReply } from 'fastify';
-import {
-  ErrorCodes,
-  createErrorResponse,
-} from '../shared/constants/error.const.js';
-import { recordFastDatabaseMetrics } from '../telemetry/metrics.js';
-import {
-  Match,
-  GetTournamentQuery,
-  GetTournamentsQuery,
-} from '../shared/types/match.type.js';
-
-// Get a single matches by tournament ID
-export async function getTournament(
-  request: FastifyRequest<{
-    Params: GetTournamentQuery;
-  }>,
-  reply: FastifyReply
-): Promise<void> {
-  const { tournament_id } = request.params;
-  try {
-    const startTime = performance.now();
-    const tournament = (await request.server.db.get(
-      'SELECT * FROM matches WHERE tournament_id = ?',
-      tournament_id
-    )) as Match[] | null;
-    recordFastDatabaseMetrics(
-      'SELECT',
-      'matches',
-      performance.now() - startTime
-    );
-=======
 import { FastifyRequest, FastifyReply, FastifyInstance } from 'fastify'
 import { ErrorCodes, createErrorResponse } from '../../../../shared/constants/error.const.js'
 import { recordFastDatabaseMetrics} from '../telemetry/metrics.js'
@@ -50,7 +17,6 @@
     const startTime = performance.now();
     const tournament = await request.server.db.all('SELECT * FROM matches WHERE tournament_id = ?', id) as Match[] | null
     recordFastDatabaseMetrics('SELECT', 'matches', (performance.now() - startTime));
->>>>>>> 7769743c
     if (!tournament) {
       const errorResponse = createErrorResponse(
         404,
@@ -99,15 +65,6 @@
 }
 
 // get final matches
-<<<<<<< HEAD
-export async function getFinalMatches(
-  request: FastifyRequest<{
-    Params: GetTournamentQuery;
-  }>,
-  reply: FastifyReply
-): Promise<void> {
-  const { tournament_id } = request.params;
-=======
 // put back ultimateTie = 0 when we have a difference between 1 and 2
 
 interface FinalResultObject {
@@ -120,25 +77,9 @@
   Params: {id: string}
 }>, reply: FastifyReply): Promise<void> {
   const { id } = request.params
->>>>>>> 7769743c
   try {
 		console.log(id)
     const startTime = performance.now();
-<<<<<<< HEAD
-    const matches = (await request.server.db.all(
-      'SELECT * FROM matches WHERE tournament_id = ? AND final = TRUE',
-      tournament_id
-    )) as Match[];
-    recordFastDatabaseMetrics(
-      'SELECT',
-      'matches',
-      performance.now() - startTime
-    );
-    return reply.code(200).send(matches);
-  } catch (error) {
-    const errorResponse = createErrorResponse(500, ErrorCodes.INTERNAL_ERROR);
-    return reply.code(500).send(errorResponse);
-=======
     const matchCountResult = await request.server.db.get('SELECT total_matches FROM tournament_match_count WHERE tournament_id = ?', id);
     recordFastDatabaseMetrics('SELECT', 'matches', (performance.now() - startTime));
 		if (matchCountResult.total_matches !== 6) {
@@ -255,7 +196,6 @@
 		console.error(error)
     const errorResponse = createErrorResponse(500, ErrorCodes.INTERNAL_ERROR)
     return reply.code(500).send(errorResponse)
->>>>>>> 7769743c
   }
 }
 
