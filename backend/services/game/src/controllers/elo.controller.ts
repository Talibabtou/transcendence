--- conflicted
+++ resolved
@@ -12,11 +12,10 @@
 import {
   Elo,
   GetElosQuery,
-<<<<<<< HEAD
-  DailyElo,
-  LeaderboardEntry,
-} from '../shared/types/elo.type.js';
-import { IId } from '../shared/types/match.type.js';
+	DailyElo,
+  LeaderboardEntry
+} from '../../../../shared/types/elo.type.js'
+import { GetLeaderboardQuery } from '@shared/types/match.type.js'
 
 async function calculateEloChange(
   winnerElo: number,
@@ -35,27 +34,6 @@
     winnerElo: newWinnerElo,
     loserElo: newLoserElo,
   };
-=======
-	DailyElo,
-  LeaderboardEntry
-} from '../../../../shared/types/elo.type.js'
-import { GetLeaderboardQuery } from '@shared/types/match.type.js'
-
-async function calculateEloChange(winnerElo: number, loserElo: number): Promise<{ winnerElo: number, loserElo: number }> {
-	const K_FACTOR = 32;
-
-	const expectedWinner = 1 / (1 + Math.pow(10, (loserElo - winnerElo) / 400));
-	const expectedLoser = 1 / (1 + Math.pow(10, (winnerElo - loserElo) / 400));
-	
-	// Calculate new ratings (winner gets score 1, loser gets score 0)
-	const newWinnerElo = Math.round(winnerElo + K_FACTOR * (1 - expectedWinner));
-	const newLoserElo = Math.round(loserElo + K_FACTOR * (0 - expectedLoser));
-
-	return {
-		winnerElo: newWinnerElo,
-		loserElo: newLoserElo
-	}
->>>>>>> 7769743c
 }
 
 // Get a single elo by ID
@@ -243,17 +221,10 @@
 }
 
 // Get a single elo by ID
-<<<<<<< HEAD
-export async function getLeaderboard(
-  request: FastifyRequest,
-  reply: FastifyReply
-): Promise<void> {
-=======
 export async function getLeaderboard(request: FastifyRequest<{
   Querystring: GetLeaderboardQuery
 }>, reply: FastifyReply): Promise<void> {
   const { limit = 10, offset = 0 } = request.query
->>>>>>> 7769743c
   try {
     const startTime = performance.now();
     const leaderboard = (await request.server.db.all(`
@@ -265,21 +236,10 @@
         COALESCE(pms.total_matches, 0) as total_matches
       FROM latest_player_elos e
       LEFT JOIN player_match_summary pms ON e.player = pms.player_id
-<<<<<<< HEAD
-      ORDER BY e.elo DESC;
-    `)) as LeaderboardEntry[];
-
-    recordMediumDatabaseMetrics(
-      'SELECT',
-      'leaderboard',
-      performance.now() - startTime
-    );
-=======
       ORDER BY e.elo DESC LIMIT ? OFFSET ?;
     `, limit, offset) as LeaderboardEntry[];
     
     recordMediumDatabaseMetrics('SELECT', 'leaderboard', (performance.now() - startTime));
->>>>>>> 7769743c
     return reply.code(200).send(leaderboard);
   } catch (error) {
     request.log.error({
