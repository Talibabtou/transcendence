--- conflicted
+++ resolved
@@ -9,34 +9,18 @@
   Match,
   CreateMatchRequest,
   GetMatchesQuery,
-  PlayerStats,
-  PlayerMatchSummary,
-  DailyPerformance,
-} from '../shared/types/match.type.js';
-import {
-  matchCreationCounter,
-  recordFastDatabaseMetrics,
-  recordSlowDatabaseMetrics,
-  recordMediumDatabaseMetrics,
-  matchTournamentCounter,
-} from '../telemetry/metrics.js';
-
-<<<<<<< HEAD
-export async function getMatch(
-  request: FastifyRequest<{
-    Params: IId;
-  }>,
-  reply: FastifyReply
-): Promise<void> {
-  const { id } = request.params;
-=======
+	PlayerStats,
+	PlayerMatchSummary,
+	DailyPerformance
+} from '@shared/types/match.type.js'
+import { MatchGoals } from '@shared/types/goal.type.js'
+
 //check if player 1 = player 2
 // Get a single match by ID
 export async function getMatch(request: FastifyRequest<{
   Params: { id: string }
 }>, reply: FastifyReply): Promise<void> {
   const { id } = request.params
->>>>>>> 7769743c
   try {
     const startTime = performance.now();
     const match = (await request.server.db.get(
@@ -97,26 +81,6 @@
     return reply.code(500).send(errorResponse);
   }
 }
-<<<<<<< HEAD
-
-//Create a new match
-// returns a Promise<void> because it performs database operations
-// that are inherently asynchronous.
-// Promises allow the server to handle other requests while waiting for database
-export async function createMatch(
-  request: FastifyRequest<{
-    Body: CreateMatchRequest;
-    Params: IId;
-  }>,
-  reply: FastifyReply
-): Promise<void> {
-  //Request Body Extraction
-  // destructuring to extract the required fields
-  // match the CreateMatchRequest interface
-  const player_1 = request.params.id;
-  const { player_2, tournament_id } = request.body;
-
-=======
 // if tournament not more than 4 players
 //avoid 7 matchs not being a final
 //avoid 8 matches
@@ -128,7 +92,6 @@
 	// match the CreateMatchRequest interface
   const { player_1, player_2, tournament_id } = request.body
   
->>>>>>> 7769743c
   try {
     let startTime = performance.now();
 
