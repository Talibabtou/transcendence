--- conflicted
+++ resolved
@@ -1,13 +1,9 @@
 import fs from 'fs';
-<<<<<<< HEAD
+import qrcode from 'qrcode';
 import path from 'path';
 import { v4 as uuid } from 'uuid';
 import { FastifyJWT } from '../plugins/jwtPlugin.js';
-=======
-import qrcode from 'qrcode';
-import { v4 as uuid } from 'uuid';
 import speakeasy from 'speakeasy';
->>>>>>> 0921acab
 import { IId } from '../shared/types/api.types.js';
 import { FastifyRequest, FastifyReply } from 'fastify';
 import { createErrorResponse, ErrorCodes } from '../shared/constants/error.const.js';
